//! A cache of events received over a `Shard`, where storing at least some
//! data from the event is possible.
//!
//! This acts as a cache, to avoid making requests over the REST API through
//! the [`http`] module where possible. All fields are public, and do not have
//! getters, to allow you more flexibility with the stored data. However, this
//! allows data to be "corrupted", and _may or may not_ cause misfunctions
//! within the library. Mutate data at your own discretion.
//!
//! # Use by Models
//!
//! Most models of Discord objects, such as the [`Message`], [`GuildChannel`],
//! or [`Emoji`], have methods for interacting with that single instance. This
//! feature is only compiled if the `methods` feature is enabled. An example of
//! this is [`Guild::edit`], which performs a check to ensure that the current
//! user is the owner of the guild, prior to actually performing the HTTP
//! request. The cache is involved due to the function's use of unlocking the
//! cache and retrieving the Id of the current user, and comparing it to the Id
//! of the user that owns the guild. This is an inexpensive method of being able
//! to access data required by these sugary methods.
//!
//! # Do I need the Cache?
//!
//! If you're asking this, the answer is likely "definitely yes" or
//! "definitely no"; any in-between tends to be "yes". If you are low on RAM,
//! and need to run on only a couple MB, then the answer is "definitely no". If
//! you do not care about RAM and want your bot to be able to access data
//! while needing to hit the REST API as little as possible, then the answer
//! is "yes".
//!
//! [`Emoji`]: ../model/guild/struct.Emoji.html
//! [`Guild`]: ../model/guild/struct.Guild.html
//! [`Guild::edit`]: ../model/guild/struct.Guild.html#method.edit
//! [`Message`]: ../model/channel/struct.Message.html
//! [`GuildChannel`]: ../model/channel/struct.GuildChannel.html
//! [`Role`]: ../model/guild/struct.Role.html
//! [`http`]: ../http/index.html

use std::str::FromStr;
use crate::model::prelude::*;
use tokio::sync::RwLock;
use std::collections::{
    hash_map::Entry,
    HashMap,
    HashSet,
    VecDeque,
};
use std::{
    default::Default,
    ops::Deref,
    sync::Arc,
};
use async_trait::async_trait;

mod cache_update;
mod settings;

pub use self::cache_update::CacheUpdate;
pub use self::settings::Settings;

type MessageCache = HashMap<ChannelId, HashMap<MessageId, Message>>;

#[async_trait]
pub trait FromStrAndCache: Sized + Send + Sync{
    type Err;

    async fn from_str<CRL: AsRef<CacheRwLock> + Send + Sync>(cache: CRL, s: &str) -> Result<Self, Self::Err>;
}
#[async_trait]
pub trait StrExt: Sized + Send + Sync {
    async fn parse_cached<CRL: AsRef<CacheRwLock> + Send + Sync, F: FromStrAndCache + Send + Sync>(&self, cache: CRL) -> Result<F, F::Err>;
}

#[async_trait]
impl<'a> StrExt for &'a str {
    async fn parse_cached<CRL: AsRef<CacheRwLock> + Send + Sync, F: FromStrAndCache + Send + Sync>(&self, cache: CRL)
    -> Result<F, F::Err> {
        F::from_str(&cache, &self).await
    }
}

#[async_trait]
impl<F: FromStr + Send + Sync> FromStrAndCache for F {
    type Err = F::Err;

    async fn from_str<CRL: AsRef<CacheRwLock> + Send + Sync>(_cache: CRL, s: &str) -> Result<Self, Self::Err> {
        s.parse::<F>()
    }
}

/// A cache of all events received over a [`Shard`], where storing at least
/// some data from the event is possible.
///
/// This acts as a cache, to avoid making requests over the REST API through the
/// [`http`] module where possible. All fields are public, and do not have
/// getters, to allow you more flexibility with the stored data. However, this
/// allows data to be "corrupted", and _may or may not_ cause misfunctions
/// within the library. Mutate data at your own discretion.
///
///
/// [`Shard`]: ../gateway/struct.Shard.html
/// [`http`]: ../http/index.html
#[derive(Clone, Debug)]
pub struct Cache {
    /// A map of channels in [`Guild`]s that the current user has received data
    /// for.
    ///
    /// When a [`Event::GuildDelete`] or [`Event::GuildUnavailable`] is
    /// received and processed by the cache, the relevant channels are also
    /// removed from this map.
    ///
    /// [`Event::GuildDelete`]: ../model/event/struct.GuildDeleteEvent.html
    /// [`Event::GuildUnavailable`]: ../model/event/struct.GuildUnavailableEvent.html
    /// [`Guild`]: ../model/guild/struct.Guild.html
    pub channels: HashMap<ChannelId, Arc<RwLock<GuildChannel>>>,
    /// A map of channel categories.
    pub categories: HashMap<ChannelId, Arc<RwLock<ChannelCategory>>>,
    /// A map of guilds with full data available. This includes data like
    /// [`Role`]s and [`Emoji`]s that are not available through the REST API.
    ///
    /// [`Emoji`]: ../model/guild/struct.Emoji.html
    /// [`Role`]: ../model/guild/struct.Role.html
    pub guilds: HashMap<GuildId, Arc<RwLock<Guild>>>,
    /// A map of channels to messages.
    ///
    /// This is a map of channel IDs to another map of message IDs to messages.
    ///
    /// This keeps only the ten most recent messages.
    pub messages: MessageCache,
    /// A map of notes that a user has made for individual users.
    ///
    /// An empty note is equivalent to having no note, and creating an empty
    /// note is equivalent to deleting a note.
    ///
    /// This will always be empty for bot users.
    pub notes: HashMap<UserId, String>,
    /// A map of users' presences. This is updated in real-time. Note that
    /// status updates are often "eaten" by the gateway, and this should not
    /// be treated as being entirely 100% accurate.
    pub presences: HashMap<UserId, Presence>,
    /// A map of direct message channels that the current user has open with
    /// other users.
    pub private_channels: HashMap<ChannelId, Arc<RwLock<PrivateChannel>>>,
    /// The total number of shards being used by the bot.
    pub shard_count: u64,
    /// A list of guilds which are "unavailable". Refer to the documentation for
    /// [`Event::GuildUnavailable`] for more information on when this can occur.
    ///
    /// Additionally, guilds are always unavailable for bot users when a Ready
    /// is received. Guilds are "sent in" over time through the receiving of
    /// [`Event::GuildCreate`]s.
    ///
    /// [`Event::GuildCreate`]: ../model/event/enum.Event.html#variant.GuildCreate
    /// [`Event::GuildUnavailable`]: ../model/event/enum.Event.html#variant.GuildUnavailable
    pub unavailable_guilds: HashSet<GuildId>,
    /// The current user "logged in" and for which events are being received
    /// for.
    ///
    /// The current user contains information that a regular [`User`] does not,
    /// such as whether it is a bot, whether the user is verified, etc.
    ///
    /// Refer to the documentation for [`CurrentUser`] for more information.
    ///
    /// [`CurrentUser`]: ../model/user/struct.CurrentUser.html
    /// [`User`]: ../model/user/struct.User.html
    pub user: CurrentUser,
    /// A map of users that the current user sees.
    ///
    /// Users are added to - and updated from - this map via the following
    /// received events:
    ///
    /// - [`GuildMemberAdd`][`GuildMemberAddEvent`]
    /// - [`GuildMemberRemove`][`GuildMemberRemoveEvent`]
    /// - [`GuildMembersChunk`][`GuildMembersChunkEvent`]
    /// - [`PresenceUpdate`][`PresenceUpdateEvent`]
    /// - [`Ready`][`ReadyEvent`]
    ///
    /// Note, however, that users are _not_ removed from the map on removal
    /// events such as [`GuildMemberRemove`][`GuildMemberRemoveEvent`], as other
    /// structs such as members or recipients may still exist.
    ///
    /// [`GuildMemberAddEvent`]: ../model/event/struct.GuildMemberAddEvent.html
    /// [`GuildMemberRemoveEvent`]: ../model/event/struct.GuildMemberRemoveEvent.html
    /// [`GuildMemberUpdateEvent`]: ../model/event/struct.GuildMemberUpdateEvent.html
    /// [`GuildMembersChunkEvent`]: ../model/event/struct.GuildMembersChunkEvent.html
    /// [`PresenceUpdateEvent`]: ../model/event/struct.PresenceUpdateEvent.html
    /// [`ReadyEvent`]: ../model/event/struct.ReadyEvent.html
    pub users: HashMap<UserId, Arc<RwLock<User>>>,
    /// Queue of message IDs for each channel.
    ///
    /// This is simply a vecdeque so we can keep track of the order of messages
    /// inserted into the cache. When a maximum number of messages are in a
    /// channel's cache, we can pop the front and remove that ID from the cache.
    pub(crate) message_queue: HashMap<ChannelId, VecDeque<MessageId>>,
    /// The settings for the cache.
    settings: Settings,
    __nonexhaustive: (),
}

impl Cache {
    /// Creates a new cache.
    #[inline]
    pub fn new() -> Self {
        Self::default()
    }

    /// Creates a new cache instance with settings applied.
    ///
    /// # Examples
    ///
    /// ```rust
    /// use serenity::cache::{Cache, Settings};
    ///
    /// let mut settings = Settings::new();
    /// settings.max_messages(10);
    ///
    /// let cache = Cache::new_with_settings(settings);
    /// ```
    pub fn new_with_settings(settings: Settings) -> Self {
        Self {
            settings,
            ..Default::default()
        }
    }

    /// Fetches the number of [`Member`]s that have not had data received.
    ///
    /// The important detail to note here is that this is the number of
    /// _member_s that have not had data received. A single [`User`] may have
    /// multiple associated member objects that have not been received.
    ///
    /// This can be used in combination with [`Shard::chunk_guilds`], and can be
    /// used to determine how many members have not yet been received.
    ///
    /// ```rust,no_run
    /// # use serenity::model::prelude::*;
    /// # use serenity::prelude::*;
    /// #
    /// # #[cfg(feature = "client")]
    /// # async fn run() -> Result<(), Box<dyn std::error::Error>> {
    /// use std::thread;
    /// use std::time::Duration;
    ///
    /// struct Handler;
    ///
    /// #[serenity::async_trait]
    /// impl EventHandler for Handler {
    ///     async fn ready(&self, ctx: Context, _: Ready) {
    ///         // Wait some time for guilds to be received.
    ///         //
    ///         // You should keep track of this in a better fashion by tracking how
    ///         // many guilds each `ready` has, and incrementing a counter on
    ///         // GUILD_CREATEs. Once the number is equal, print the number of
    ///         // unknown members.
    ///         //
    ///         // For demonstrative purposes we're just sleeping the thread for 5
    ///         // seconds.
    ///         tokio::time::delay_for(Duration::from_secs(5)).await;
    ///
    ///         println!("{} unknown members", ctx.cache.read().await.unknown_members().await);
    ///     }
    /// }
    ///
    /// let mut client = Client::new("token", Handler).await?;
    ///
    /// client.start().await?;
    /// #     Ok(())
    /// # }
    /// ```
    ///
    /// [`Member`]: ../model/guild/struct.Member.html
    /// [`Shard::chunk_guilds`]: ../gateway/struct.Shard.html#method.chunk_guilds
    /// [`User`]: ../model/user/struct.User.html
    pub async fn unknown_members(&self) -> u64 {
        let mut total = 0;

        for guild in self.guilds.values() {
            let guild = guild.read().await;
            let members = guild.members.len() as u64;

            if guild.member_count > members {
                total += guild.member_count - members;
            }
        }

        total
    }

    /// Fetches a vector of all [`PrivateChannel`] Ids that are
    /// stored in the cache.
    ///
    /// # Examples
    ///
    /// If there are 6 private channels and 2 groups in the cache, then `8` Ids
    /// will be returned.
    ///
    /// Printing the count of all private channels and groups:
    ///
    /// ```rust,no_run
    /// # use serenity::{cache::{Cache, CacheRwLock}};
    /// # use tokio::sync::RwLock;
    /// # use std::sync::Arc;
    /// #
    /// # async fn run() {
    /// # let cache: CacheRwLock = Arc::new(RwLock::new(Cache::default())).into();
    /// let amount = cache.read().await.all_private_channels().len();
    ///
    /// println!("There are {} private channels", amount);
    /// # }
    /// ```
    ///
    /// [`PrivateChannel`]: ../model/channel/struct.PrivateChannel.html
    pub fn all_private_channels(&self) -> Vec<&ChannelId> {
        self.private_channels.keys().collect()
    }

    /// Fetches a vector of all [`Guild`]s' Ids that are stored in the cache.
    ///
    /// Note that if you are utilizing multiple [`Shard`]s, then the guilds
    /// retrieved over all shards are included in this count -- not just the
    /// current [`Context`]'s shard, if accessing from one.
    ///
    /// # Examples
    ///
    /// Print all of the Ids of guilds in the Cache:
    ///
    /// ```rust,no_run
    /// # use serenity::model::prelude::*;
    /// # use serenity::prelude::*;
    /// #
    /// struct Handler;
    ///
    /// #[serenity::async_trait]
    /// impl EventHandler for Handler {
    ///     async fn ready(&self, context: Context, _: Ready) {
    ///         let guilds = context.cache.read().await.guilds.len();
    ///
    ///         println!("Guilds in the Cache: {}", guilds);
    ///     }
    /// }
    /// ```
    ///
    /// [`Context`]: ../client/struct.Context.html
    /// [`Guild`]: ../model/guild/struct.Guild.html
    /// [`Shard`]: ../gateway/struct.Shard.html
    pub fn all_guilds(&self) -> Vec<&GuildId> {
        self.guilds
            .keys()
            .chain(self.unavailable_guilds.iter())
            .collect()
    }

    /// Retrieves a [`Channel`] from the cache based on the given Id.
    ///
    /// This will search the [`channels`] map, then the [`private_channels`] map.
    ///
    /// If you know what type of channel you're looking for, you should instead
    /// manually retrieve from one of the respective maps or methods:
    ///
    /// - [`GuildChannel`]: [`guild_channel`] or [`channels`]
    /// - [`PrivateChannel`]: [`private_channel`] or [`private_channels`]
    ///
    /// [`Channel`]: ../model/channel/enum.Channel.html
    /// [`Guild`]: ../model/guild/struct.Guild.html
    /// [`channels`]: #structfield.channels
    /// [`guild_channel`]: #method.guild_channel
    /// [`private_channel`]: #method.private_channel
    /// [`groups`]: #structfield.groups
    /// [`private_channels`]: #structfield.private_channels
    #[inline]
    pub async fn channel<C: Into<ChannelId>>(&self, id: C) -> Option<Channel> {
        self._channel(id.into()).await
    }

    async fn _channel(&self, id: ChannelId) -> Option<Channel> {
        if let Some(channel) = self.channels.get(&id) {
            let channel = channel.read().await.clone();
            return Some(Channel::Guild(channel));
        }

        if let Some(private_channel) = self.private_channels.get(&id) {
            let channel = private_channel.read().await.clone();
            return Some(Channel::Private(channel));
        }

        None
    }

    /// Retrieves a guild from the cache based on the given Id.
    ///
    /// The only advantage of this method is that you can pass in anything that
    /// is indirectly a [`GuildId`].
    ///
    /// [`GuildId`]: ../model/id/struct.GuildId.html
    ///
    /// # Examples
    ///
    /// Retrieve a guild from the cache and print its name:
    ///
    /// ```rust,no_run
    /// # use serenity::cache::{Cache, CacheRwLock};
    /// # use tokio::sync::RwLock;
    /// # use std::sync::Arc;
    /// #
    /// # async fn run() -> Result<(), Box<dyn std::error::Error>> {
    /// # let cache: CacheRwLock = Arc::new(RwLock::new(Cache::default())).into();
    /// // assuming the cache is in scope, e.g. via `Context`
    /// if let Some(guild) = cache.read().await.guild(7) {
    ///     println!("Guild name: {}", guild.read().await.name);
    /// }
    /// #   Ok(())
    /// # }
    /// ```
    #[inline]
    pub fn guild<G: Into<GuildId>>(&self, id: G) -> Option<Arc<RwLock<Guild>>> {
        self._guild(id.into())
    }

    fn _guild(&self, id: GuildId) -> Option<Arc<RwLock<Guild>>> {
        self.guilds.get(&id).cloned()
    }

    /// Retrieves a reference to a [`Guild`]'s channel. Unlike [`channel`],
    /// this will only search guilds for the given channel.
    ///
    /// The only advantage of this method is that you can pass in anything that
    /// is indirectly a [`ChannelId`].
    ///
    /// # Examples
    ///
    /// Getting a guild's channel via the Id of the message received through a
    /// [`Client::on_message`] event dispatch:
    ///
    /// ```rust,no_run
    /// # use serenity::model::prelude::*;
    /// # use serenity::prelude::*;
    /// #
    /// struct Handler;
    ///
    /// #[serenity::async_trait]
    /// impl EventHandler for Handler {
    ///     async fn message(&self, context: Context, message: Message) {
    ///         let cache = context.cache.read().await;
    ///
    ///         let channel = match cache.guild_channel(message.channel_id) {
    ///             Some(channel) => channel,
    ///             None => {
    ///                 let result = message.channel_id.say(&context, "Could not find guild's channel data").await;
    ///                 if let Err(why) = result {
    ///                     println!("Error sending message: {:?}", why);
    ///                 }
    ///
    ///                 return;
    ///             },
    ///         };
    ///     }
    /// }
    ///
    /// # #[cfg(feature = "client")]
    /// # async fn run() -> Result<(), Box<dyn std::error::Error>> {
    /// let mut client = Client::new("token", Handler).await?;
    ///
    /// client.start().await?;
    /// #     Ok(())
    /// # }
    /// ```
    ///
    /// [`ChannelId`]: ../model/id/struct.ChannelId.html
    /// [`Client::on_message`]: ../client/struct.Client.html#method.on_message
    /// [`Guild`]: ../model/guild/struct.Guild.html
    /// [`channel`]: #method.channel
    #[inline]
    pub fn guild_channel<C: Into<ChannelId>>(&self, id: C) -> Option<Arc<RwLock<GuildChannel>>> {
        self._guild_channel(id.into())
    }

    fn _guild_channel(&self, id: ChannelId) -> Option<Arc<RwLock<GuildChannel>>> {
        self.channels.get(&id).cloned()
    }

    /// Retrieves a [`Guild`]'s member from the cache based on the guild's and
    /// user's given Ids.
    ///
    /// **Note**: This will clone the entire member. Instead, retrieve the guild
    /// and retrieve from the guild's [`members`] map to avoid this.
    ///
    /// # Examples
    ///
    /// Retrieving the member object of the user that posted a message, in a
    /// [`Client::on_message`] context:
    ///
    /// ```rust,no_run
    /// # use serenity::cache::{Cache, CacheRwLock};
    /// # use serenity::http::Http;
    /// # use serenity::model::id::{ChannelId, MessageId};
    /// # use tokio::sync::RwLock;
    /// # use std::sync::Arc;
    /// #
    /// # async fn run() {
    /// # let http = Arc::new(Http::new_with_token("DISCORD_TOKEN"));
    /// # let message = ChannelId(0).message(&http, MessageId(1)).await.unwrap();
    /// # let cache: CacheRwLock = Arc::new(RwLock::new(Cache::default())).into();
    /// let cache = cache.read().await;
    ///
    /// let member = {
    ///     let channel = match cache.guild_channel(message.channel_id) {
    ///         Some(channel) => channel,
    ///         None => {
    ///             if let Err(why) = message.channel_id.say(http, "Error finding channel data").await {
    ///                 println!("Error sending message: {:?}", why);
    ///             }
    ///             return;
    ///         },
    ///     };
    ///
    ///     let channel = channel.read().await;
    ///     match cache.member(channel.guild_id, message.author.id).await {
    ///         Some(member) => member,
    ///         None => {
    ///             if let Err(why) = message.channel_id.say(&http, "Error finding member data").await {
    ///                 println!("Error sending message: {:?}", why);
    ///             }
    ///             return;
    ///         },
    ///     }
    /// };
    ///
    /// let msg = format!("You have {} roles", member.roles.len());
    ///
    /// if let Err(why) = message.channel_id.say(&http, &msg).await {
    ///     println!("Error sending message: {:?}", why);
    /// }
    /// # }
    /// ```
    ///
    /// [`Client::on_message`]: ../client/struct.Client.html#method.on_message
    /// [`Guild`]: ../model/guild/struct.Guild.html
    /// [`members`]: ../model/guild/struct.Guild.html#structfield.members
    #[inline]
    pub async fn member<G, U>(&self, guild_id: G, user_id: U) -> Option<Member>
        where G: Into<GuildId>, U: Into<UserId> {
        self._member(guild_id.into(), user_id.into()).await
    }

    async fn _member(&self, guild_id: GuildId, user_id: UserId) -> Option<Member> {
        match self.guilds.get(&guild_id) {
            Some(guild) => {
                guild
                    .read()
                    .await
                    .members
                    .get(&user_id)
                    .cloned()
            }
            None => None,
        }
    }

    /// Retrieves a [`Channel`]'s message from the cache based on the channel's and
    /// message's given Ids.
    ///
    /// **Note**: This will clone the entire message.
    ///
    /// # Examples
    ///
    /// Retrieving the message object from a channel, in a
    /// [`EventHandler::message`] context:
    ///
    /// ```rust,no_run
    /// # use serenity::cache::{Cache, CacheRwLock};
    /// # use serenity::http::Http;
    /// # use serenity::model::id::{ChannelId, MessageId};
    /// # use tokio::sync::RwLock;
    /// # use std::sync::Arc;
    /// #
    /// # async fn run() -> Result<(), Box<dyn std::error::Error>> {
    /// # let http = Arc::new(Http::new_with_token("DISCORD_TOKEN"));
    /// # let message = ChannelId(0).message(&http, MessageId(1)).await?;
    /// # let cache: CacheRwLock = Arc::new(RwLock::new(Cache::default())).into();
    /// #
    /// let cache = cache.read().await;
    /// let fetched_message = cache.message(message.channel_id, message.id);
    ///
    /// match fetched_message {
    ///     Some(m) => {
    ///         assert_eq!(message.content, m.content);
    ///     },
    ///     None => {
    ///         println!("No message found in cache.");
    ///     },
    /// }
    /// #     Ok(())
    /// # }
    /// ```
    ///
    /// [`EventHandler::message`]: ../client/trait.EventHandler.html#method.message
    /// [`Channel`]: ../model/channel/struct.Channel.html
    #[inline]
    pub fn message<C, M>(&self, channel_id: C, message_id: M) -> Option<Message>
        where C: Into<ChannelId>, M: Into<MessageId> {
        self._message(channel_id.into(), message_id.into())
    }

    fn _message(&self, channel_id: ChannelId, message_id: MessageId) -> Option<Message> {
        self.messages.get(&channel_id).and_then(|messages| {
            messages.get(&message_id).cloned()
        })
    }

    /// Retrieves a [`PrivateChannel`] from the cache's [`private_channels`]
    /// map, if it exists.
    ///
    /// The only advantage of this method is that you can pass in anything that
    /// is indirectly a [`ChannelId`].
    ///
    /// # Examples
    ///
    /// Retrieve a private channel from the cache and print its recipient's
    /// name:
    ///
    /// ```rust,no_run
    /// # use serenity::cache::{Cache, CacheRwLock};
    /// # use tokio::sync::RwLock;
    /// # use std::sync::Arc;
    /// #
    /// # async fn run() -> Result<(), Box<dyn std::error::Error>> {
    /// #   let cache: CacheRwLock = Arc::new(RwLock::new(Cache::default())).into();
    /// #   let cache = cache.read().await;
    /// // assuming the cache has been unlocked
    ///
    /// if let Some(channel) = cache.private_channel(7) {
    ///     let channel_reader = channel.read().await;
    ///
    ///     println!("The recipient is {}", channel_reader.recipient);
    /// }
    /// #     Ok(())
    /// # }
    /// ```
    ///
    /// [`private_channels`]: #structfield.private_channels
    #[inline]
    pub fn private_channel<C: Into<ChannelId>>(&self,
                                               channel_id: C)
                                               -> Option<Arc<RwLock<PrivateChannel>>> {
        self._private_channel(channel_id.into())
    }

    fn _private_channel(&self, channel_id: ChannelId) -> Option<Arc<RwLock<PrivateChannel>>> {
        self.private_channels.get(&channel_id).cloned()
    }

    /// Retrieves a [`Guild`]'s role by their Ids.
    ///
    /// **Note**: This will clone the entire role. Instead, retrieve the guild
    /// and retrieve from the guild's [`roles`] map to avoid this.
    ///
    /// [`Guild`]: ../model/guild/struct.Guild.html
    /// [`roles`]: ../model/guild/struct.Guild.html#structfield.roles
    ///
    /// # Examples
    ///
    /// Retrieve a role from the cache and print its name:
    ///
    /// ```rust,no_run
    /// # use serenity::cache::{Cache, CacheRwLock};
    /// # use tokio::sync::RwLock;
    /// # use std::sync::Arc;
    /// #
    /// # async fn run() -> Result<(), Box<dyn std::error::Error>> {
    /// # let cache: CacheRwLock = Arc::new(RwLock::new(Cache::default())).into();
    /// // assuming the cache is in scope, e.g. via `Context`
    /// if let Some(role) = cache.read().await.role(7, 77).await {
    ///     println!("Role with Id 77 is called {}", role.name);
    /// }
    /// #     Ok(())
    /// # }
    /// ```
    #[inline]
    pub async fn role<G, R>(&self, guild_id: G, role_id: R) -> Option<Role>
        where G: Into<GuildId>, R: Into<RoleId> {
        self._role(guild_id.into(), role_id.into()).await
    }

    async fn _role(&self, guild_id: GuildId, role_id: RoleId) -> Option<Role> {
        match self.guilds.get(&guild_id) {
            Some(guild) => guild.read().await.roles.get(&role_id).cloned(),
            None => None,
        }
    }

    /// Returns an immutable reference to the settings.
    ///
    /// # Examples
    ///
    /// Printing the maximum number of messages in a channel to be cached:
    ///
    /// ```rust
    /// use serenity::cache::Cache;
    ///
    /// let mut cache = Cache::new();
    /// println!("Max settings: {}", cache.settings().max_messages);
    /// ```
    pub fn settings(&self) -> &Settings {
        &self.settings
    }

    /// Returns a mutable reference to the settings.
    ///
    /// # Examples
    ///
    /// Create a new cache and modify the settings afterwards:
    ///
    /// ```rust
    /// use serenity::cache::Cache;
    ///
    /// let mut cache = Cache::new();
    /// cache.settings_mut().max_messages(10);
    /// ```
    pub fn settings_mut(&mut self) -> &mut Settings {
        &mut self.settings
    }

    /// Retrieves a `User` from the cache's [`users`] map, if it exists.
    ///
    /// The only advantage of this method is that you can pass in anything that
    /// is indirectly a [`UserId`].
    ///
    /// [`UserId`]: ../model/id/struct.UserId.html
    /// [`users`]: #structfield.users
    ///
    /// # Examples
    ///
    /// Retrieve a user from the cache and print their name:
    ///
    /// ```rust,no_run
    /// # use serenity::client::Context;
    /// # use serenity::framework::standard::{CommandResult, macros::command};
    /// #
    /// # #[command]
<<<<<<< HEAD
    /// # async fn test(context: &mut Context) -> CommandResult {
    /// if let Some(user) = context.cache.read().await.user(7) {
    ///     println!("User with Id 7 is currently named {}", user.read().await.name);
=======
    /// # fn test(context: &Context) -> CommandResult {
    /// if let Some(user) = context.cache.read().user(7) {
    ///     println!("User with Id 7 is currently named {}", user.read().name);
>>>>>>> 3e4294b5
    /// }
    /// #     Ok(())
    /// # }
    /// ```
    #[inline]
    pub fn user<U: Into<UserId>>(&self, user_id: U) -> Option<Arc<RwLock<User>>> {
        self._user(user_id.into())
    }

    fn _user(&self, user_id: UserId) -> Option<Arc<RwLock<User>>> {
        self.users.get(&user_id).cloned()
    }

    #[inline]
    pub fn categories<C: Into<ChannelId>>(&self,
                                          channel_id: C)
                                          -> Option<Arc<RwLock<ChannelCategory>>> {
        self._categories(channel_id.into())
    }

    fn _categories(&self, channel_id: ChannelId) -> Option<Arc<RwLock<ChannelCategory>>> {
        self.categories.get(&channel_id).cloned()
    }

    /// Updates the cache with the update implementation for an event or other
    /// custom update implementation.
    ///
    /// Refer to the documentation for [`CacheUpdate`] for more information.
    ///
    /// # Examples
    ///
    /// Refer to the [`CacheUpdate` examples].
    ///
    /// [`CacheUpdate`]: trait.CacheUpdate.html
    /// [`CacheUpdate` examples]: trait.CacheUpdate.html#examples
    pub async fn update<E: CacheUpdate>(&mut self, e: &mut E) -> Option<E::Output> {
        e.update(self).await
    }

    pub(crate) async fn update_user_entry(&mut self, user: &User) {
        match self.users.entry(user.id) {
            Entry::Vacant(e) => {
                e.insert(Arc::new(RwLock::new(user.clone())));
            },
            Entry::Occupied(mut e) => {
                e.get_mut().write().await.clone_from(user);
            },
        }
    }
}

impl Default for Cache {
    fn default() -> Cache {
        Cache {
            channels: HashMap::default(),
            categories: HashMap::default(),
            guilds: HashMap::default(),
            messages: HashMap::default(),
            notes: HashMap::default(),
            presences: HashMap::default(),
            private_channels: HashMap::with_capacity(128),
            settings: Settings::default(),
            shard_count: 1,
            unavailable_guilds: HashSet::default(),
            user: CurrentUser::default(),
            users: HashMap::default(),
            message_queue: HashMap::default(),
            __nonexhaustive: (),
        }
    }
}

#[cfg(test)]
mod test {
    use chrono::DateTime;
    use serde_json::{Number, Value};
    use std::{
        collections::HashMap,
    };
    use crate::{
        cache::{Cache, CacheUpdate, Settings},
        model::prelude::*,
    };
    use crate::model::guild::PremiumTier::Tier2;

    #[tokio::test]
    async fn test_cache_messages() {
        let mut settings = Settings::new();
        settings.max_messages(2);
        let mut cache = Cache::new_with_settings(settings);

        // Test inserting one message into a channel's message cache.
        let datetime = DateTime::parse_from_str(
            "1983 Apr 13 12:09:14.274 +0000",
            "%Y %b %d %H:%M:%S%.3f %z",
        ).unwrap();
        let mut event = MessageCreateEvent {
            message: Message {
                id: MessageId(3),
                attachments: vec![],
                author: User {
                    id: UserId(2),
                    avatar: None,
                    bot: false,
                    discriminator: 1,
                    name: "user 1".to_owned(),
                    _nonexhaustive: (),
                },
                channel_id: ChannelId(2),
                guild_id: Some(GuildId(1)),
                content: String::new(),
                edited_timestamp: None,
                embeds: vec![],
                kind: MessageType::Regular,
                member: None,
                mention_everyone: false,
                mention_roles: vec![],
                mention_channels: None,
                mentions: vec![],
                nonce: Value::Number(Number::from(1)),
                pinned: false,
                reactions: vec![],
                timestamp: datetime.clone(),
                tts: false,
                webhook_id: None,
                activity: None,
                application: None,
                message_reference: None,
                flags: None,
                _nonexhaustive: (),
            },
            _nonexhaustive: (),
        };
        // Check that the channel cache doesn't exist.
        assert!(!cache.messages.contains_key(&event.message.channel_id));
        // Add first message, none because message ID 2 doesn't already exist.
        assert!(event.update(&mut cache).await.is_none());
        // None, it only returns the oldest message if the cache was already full.
        assert!(event.update(&mut cache).await.is_none());
        // Assert there's only 1 message in the channel's message cache.
        assert_eq!(cache.messages.get(&event.message.channel_id).unwrap().len(), 1);

        // Add a second message, assert that channel message cache length is 2.
        event.message.id = MessageId(4);
        assert!(event.update(&mut cache).await.is_none());
        assert_eq!(cache.messages.get(&event.message.channel_id).unwrap().len(), 2);

        // Add a third message, the first should now be removed.
        event.message.id = MessageId(5);
        assert!(event.update(&mut cache).await.is_some());

        {
            let channel = cache.messages.get(&event.message.channel_id).unwrap();

            assert_eq!(channel.len(), 2);
            // Check that the first message is now removed.
            assert!(!channel.contains_key(&MessageId(3)));
        }

        let guild_channel = GuildChannel {
            id: event.message.channel_id,
            bitrate: None,
            category_id: None,
            guild_id: event.message.guild_id.unwrap(),
            kind: ChannelType::Text,
            last_message_id: None,
            last_pin_timestamp: None,
            name: String::new(),
            permission_overwrites: vec![],
            position: 0,
            topic: None,
            user_limit: None,
            nsfw: false,
            slow_mode_rate: Some(0),
            _nonexhaustive: (),
        };

        // Add a channel delete event to the cache, the cached messages for that
        // channel should now be gone.
        let mut delete = ChannelDeleteEvent {
            channel: Channel::Guild(guild_channel.clone()),
            _nonexhaustive: (),
        };
        assert!(cache.update(&mut delete).await.is_none());
        assert!(!cache.messages.contains_key(&delete.channel.id()));

        // Test deletion of a guild channel's message cache when a GuildDeleteEvent
        // is received.
        let mut guild_create = {
            let mut channels = HashMap::new();
            channels.insert(ChannelId(2), guild_channel.clone());

            GuildCreateEvent {
                guild: Guild {
                    id: GuildId(1),
                    afk_channel_id: None,
                    afk_timeout: 0,
                    application_id: None,
                    default_message_notifications: DefaultMessageNotificationLevel::All,
                    emojis: HashMap::new(),
                    explicit_content_filter: ExplicitContentFilter::None,
                    features: vec![],
                    icon: None,
                    joined_at: datetime,
                    large: false,
                    member_count: 0,
                    members: HashMap::new(),
                    mfa_level: MfaLevel::None,
                    name: String::new(),
                    owner_id: UserId(3),
                    presences: HashMap::new(),
                    region: String::new(),
                    roles: HashMap::new(),
                    splash: None,
                    system_channel_id: None,
                    verification_level: VerificationLevel::Low,
                    voice_states: HashMap::new(),
                    description: None,
                    premium_tier: PremiumTier::Tier0,
                    channels,
                    premium_subscription_count: 0,
                    banner: None,
                    vanity_url_code: Some("bruhmoment".to_string()),
                    preferred_locale: "en-US".to_string(),
                    _nonexhaustive: (),
                },
                _nonexhaustive: (),
            }
        };
        assert!(cache.update(&mut guild_create).await.is_none());
        assert!(cache.update(&mut event).await.is_none());

        let mut guild_delete = GuildDeleteEvent {
            guild: PartialGuild {
                id: GuildId(1),
                afk_channel_id: None,
                afk_timeout: 0,
                default_message_notifications: DefaultMessageNotificationLevel::All,
                embed_channel_id: None,
                embed_enabled: false,
                emojis: HashMap::new(),
                features: vec![],
                icon: None,
                mfa_level: MfaLevel::None,
                name: String::new(),
                owner_id: UserId(3),
                region: String::new(),
                roles: HashMap::new(),
                splash: None,
                verification_level: VerificationLevel::Low,
                description: None,
                premium_tier: Tier2,
                premium_subscription_count: 12,
                banner: None,
                vanity_url_code: Some("bruhmoment".to_string()),
                _nonexhaustive: (),
            },
            _nonexhaustive: (),
        };

        // The guild existed in the cache, so the cache's guild is returned by the
        // update.
        assert!(cache.update(&mut guild_delete).await.is_some());

        // Assert that the channel's message cache no longer exists.
        assert!(!cache.messages.contains_key(&ChannelId(2)));
    }
}

/// A neworphantype to allow implementing `AsRef<CacheRwLock>`
/// for the automatically dereferenced underlying type.
#[derive(Clone)]
pub struct CacheRwLock(Arc<RwLock<Cache>>);

impl From<Arc<RwLock<Cache>>> for CacheRwLock {
    fn from(cache: Arc<RwLock<Cache>>) -> Self {
        Self(cache)
    }
}

impl AsRef<CacheRwLock> for CacheRwLock {
    fn as_ref(&self) -> &CacheRwLock {
        &self
    }
}

impl Default for CacheRwLock {
    fn default() -> Self {
        Self(Arc::new(RwLock::new(Cache::default())))
    }
}

impl Deref for CacheRwLock {
    type Target = Arc<RwLock<Cache>>;

    fn deref(&self) -> &Arc<RwLock<Cache>> {
        &self.0
    }
}<|MERGE_RESOLUTION|>--- conflicted
+++ resolved
@@ -737,15 +737,9 @@
     /// # use serenity::framework::standard::{CommandResult, macros::command};
     /// #
     /// # #[command]
-<<<<<<< HEAD
-    /// # async fn test(context: &mut Context) -> CommandResult {
+    /// # async fn test(context: &Context) -> CommandResult {
     /// if let Some(user) = context.cache.read().await.user(7) {
     ///     println!("User with Id 7 is currently named {}", user.read().await.name);
-=======
-    /// # fn test(context: &Context) -> CommandResult {
-    /// if let Some(user) = context.cache.read().user(7) {
-    ///     println!("User with Id 7 is currently named {}", user.read().name);
->>>>>>> 3e4294b5
     /// }
     /// #     Ok(())
     /// # }
