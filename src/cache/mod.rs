//! A cache of events received over a `Shard`, where storing at least some
//! data from the event is possible.
//!
//! This acts as a cache, to avoid making requests over the REST API through
//! the [`http`] module where possible. All fields are public, and do not have
//! getters, to allow you more flexibility with the stored data. However, this
//! allows data to be "corrupted", and _may or may not_ cause misfunctions
//! within the library. Mutate data at your own discretion.
//!
//! A "globally available" instance of the Cache is available at
//! [`client::CACHE`]. This is the instance that is updated by the library,
//! meaning you should _not_ need to maintain updating it yourself in any case.
//!
//! # Use by Models
//!
//! Most models of Discord objects, such as the [`Message`], [`PublicChannel`],
//! or [`Emoji`], have methods for interacting with that single instance. This
//! feature is only compiled if the `methods` feature is enabled. An example of
//! this is [`LiveGuild::edit`], which performs a check to ensure that the
//! current user is the owner of the guild, prior to actually performing the
//! HTTP request. The cache is involved due to the function's use of unlocking
//! the cache and retrieving the Id of the current user, and comparing it to
//! the Id of the user that owns the guild. This is an inexpensive method of
//! being able to access data required by these sugary methods.
//!
//! # Do I need the Cache?
//!
//! If you're asking this, the answer is likely "definitely yes" or
//! "definitely no"; any in-between tends to be "yes". If you are low on RAM,
//! and need to run on only a couple MB, then the answer is "definitely no". If
//! you do not care about RAM and want your bot to be able to access data
//! while needing to hit the REST API as little as possible, then the answer
//! is "yes".
//!
//! [`Emoji`]: ../model/struct.Emoji.html
//! [`Group`]: ../model/struct.Group.html
//! [`LiveGuild`]: ../model/struct.LiveGuild.html
//! [`LiveGuild::edit`]: ../model/struct.LiveGuild.html#method.edit
//! [`Message`]: ../model/struct.Message.html
//! [`PublicChannel`]: ../model/struct.PublicChannel.html
//! [`Role`]: ../model/struct.Role.html
//! [`CACHE`]: ../struct.CACHE.html
//! [`http`]: ../http/index.html

use parking_lot::RwLock;
use std::collections::hash_map::Entry;
use std::collections::{HashMap, HashSet};
use std::default::Default;
use std::sync::Arc;
use model::*;

mod cache_update;

pub(crate) use self::cache_update::*;

/// A cache of all events received over a [`Shard`], where storing at least
/// some data from the event is possible.
///
/// This acts as a cache, to avoid making requests over the REST API through the
/// [`http`] module where possible. All fields are public, and do not have
/// getters, to allow you more flexibility with the stored data. However, this
/// allows data to be "corrupted", and _may or may not_ cause misfunctions
/// within the library. Mutate data at your own discretion.
///
///
/// [`Shard`]: ../gateway/struct.Shard.html
/// [`http`]: ../http/index.html
#[derive(Clone, Debug)]
pub struct Cache {
    /// A map of channels in [`Guild`]s that the current user has received data
    /// for.
    ///
    /// When a [`Event::GuildDelete`] or [`Event::GuildUnavailable`] is
    /// received and processed by the cache, the relevant channels are also
    /// removed from this map.
    ///
    /// [`Event::GuildDelete`]: ../model/event/struct.GuildDeleteEvent.html
    /// [`Event::GuildUnavailable`]: ../model/event/struct.GuildUnavailableEvent.html
    /// [`Guild`]: ../model/struct.Guild.html
    pub channels: HashMap<ChannelId, Arc<RwLock<GuildChannel>>>,
    /// A map of channel categories.
    pub categories: HashMap<ChannelId, Arc<RwLock<ChannelCategory>>>,
    /// A map of the groups that the current user is in.
    ///
    /// For bot users this will always be empty, except for in [special cases].
    ///
    /// [special cases]: index.html#special-cases-in-the-cache
    pub groups: HashMap<ChannelId, Arc<RwLock<Group>>>,
    /// A map of guilds with full data available. This includes data like
    /// [`Role`]s and [`Emoji`]s that are not available through the REST API.
    ///
    /// [`Emoji`]: ../model/struct.Emoji.html
    /// [`Role`]: ../model/struct.Role.html
    pub guilds: HashMap<GuildId, Arc<RwLock<Guild>>>,
    /// A map of notes that a user has made for individual users.
    ///
    /// An empty note is equivalent to having no note, and creating an empty
    /// note is equivalent to deleting a note.
    ///
    /// This will always be empty for bot users.
    pub notes: HashMap<UserId, String>,
    /// A map of users' presences. This is updated in real-time. Note that
    /// status updates are often "eaten" by the gateway, and this should not
    /// be treated as being entirely 100% accurate.
    pub presences: HashMap<UserId, Presence>,
    /// A map of direct message channels that the current user has open with
    /// other users.
    pub private_channels: HashMap<ChannelId, Arc<RwLock<PrivateChannel>>>,
    /// The total number of shards being used by the bot.
    pub shard_count: u64,
    /// A list of guilds which are "unavailable". Refer to the documentation for
    /// [`Event::GuildUnavailable`] for more information on when this can occur.
    ///
    /// Additionally, guilds are always unavailable for bot users when a Ready
    /// is received. Guilds are "sent in" over time through the receiving of
    /// [`Event::GuildCreate`]s.
    ///
    /// [`Event::GuildCreate`]: ../model/enum.Event.html#variant.GuildCreate
    /// [`Event::GuildUnavailable`]: ../model/enum.Event.html#variant.GuildUnavailable
    pub unavailable_guilds: HashSet<GuildId>,
    /// The current user "logged in" and for which events are being received
    /// for.
    ///
    /// The current user contains information that a regular [`User`] does not,
    /// such as whether it is a bot, whether the user is verified, etc.
    ///
    /// Refer to the documentation for [`CurrentUser`] for more information.
    ///
    /// [`CurrentUser`]: ../model/struct.CurrentUser.html
    /// [`User`]: ../model/struct.User.html
    pub user: CurrentUser,
    /// A map of users that the current user sees.
    ///
    /// Users are added to - and updated from - this map via the following
    /// received events:
    ///
    /// - [`ChannelRecipientAdd`][`ChannelRecipientAddEvent`]
    /// - [`GuildMemberAdd`][`GuildMemberAddEvent`]
    /// - [`GuildMemberRemove`][`GuildMemberRemoveEvent`]
    /// - [`GuildMembersChunk`][`GuildMembersChunkEvent`]
    /// - [`GuildSync`][`GuildSyncEvent`]
    /// - [`PresenceUpdate`][`PresenceUpdateEvent`]
    /// - [`Ready`][`ReadyEvent`]
    ///
    /// Note, however, that users are _not_ removed from the map on removal
    /// events such as [`GuildMemberRemove`][`GuildMemberRemoveEvent`], as other
    /// structs such as members or recipients may still exist.
    ///
    /// [`ChannelRecipientAddEvent`]: ../model/event/struct.ChannelRecipientAddEvent.html
    /// [`GuildMemberAddEvent`]: ../model/event/struct.GuildMemberAddEvent.html
    /// [`GuildMemberRemoveEvent`]: ../model/event/struct.GuildMemberRemoveEvent.html
    /// [`GuildMemberUpdateEvent`]: ../model/event/struct.GuildMemberUpdateEvent.html
    /// [`GuildMembersChunkEvent`]: ../model/event/struct.GuildMembersChunkEvent.html
    /// [`GuildSyncEvent`]: ../model/event/struct.GuildSyncEvent.html
    /// [`PresenceUpdateEvent`]: ../model/event/struct.PresenceUpdateEvent.html
    /// [`ReadyEvent`]: ../model/event/struct.ReadyEvent.html
    pub users: HashMap<UserId, Arc<RwLock<User>>>,
}

impl Cache {
    /// Fetches the number of [`Member`]s that have not had data received.
    ///
    /// The important detail to note here is that this is the number of
    /// _member_s that have not had data received. A single [`User`] may have
    /// multiple associated member objects that have not been received.
    ///
    /// This can be used in combination with [`Shard::chunk_guilds`], and can be
    /// used to determine how many members have not yet been received.
    ///
    /// ```rust,no_run
    /// # use serenity::prelude::*;
    /// # use serenity::model::*;
    /// #
    /// # #[cfg(feature = "client")]
    /// # fn main() {
    /// use serenity::CACHE;
    /// use std::thread;
    /// use std::time::Duration;
    ///
    /// struct Handler;
    ///
    /// impl EventHandler for Handler {
    ///     fn ready(&self, ctx: Context, _: Ready) {
    ///          // Wait some time for guilds to be received.
    ///         //
    ///         // You should keep track of this in a better fashion by tracking how
    ///         // many guilds each `ready` has, and incrementing a counter on
    ///         // GUILD_CREATEs. Once the number is equal, print the number of
    ///         // unknown members.
    ///         //
    ///         // For demonstrative purposes we're just sleeping the thread for 5
    ///         // seconds.
    ///         thread::sleep(Duration::from_secs(5));
    ///
    ///         println!("{} unknown members", CACHE.read().unknown_members());
    ///     }
    /// }
    ///
<<<<<<< HEAD
    /// let mut client = Client::new("token", Handler).unwrap();
    ///
    /// client.start().unwrap();
=======
    /// let mut client = Client::new("token", Handler); client.start().unwrap();
    /// # }
    /// #
    /// # #[cfg(not(feature = "client"))]
    /// # fn main() { }
>>>>>>> f218fd4b
    /// ```
    ///
    /// [`Member`]: ../model/struct.Member.html
    /// [`Shard::chunk_guilds`]: ../gateway/struct.Shard.html#method.chunk_guilds
    /// [`User`]: ../model/struct.User.html
    pub fn unknown_members(&self) -> u64 {
        let mut total = 0;

        for guild in self.guilds.values() {
            let guild = guild.read();

            let members = guild.members.len() as u64;

            if guild.member_count > members {
                total += guild.member_count - members;
            }
        }

        total
    }

    /// Fetches a vector of all [`PrivateChannel`] and [`Group`] Ids that are
    /// stored in the cache.
    ///
    /// # Examples
    ///
    /// If there are 6 private channels and 2 groups in the cache, then `8` Ids
    /// will be returned.
    ///
    /// Printing the count of all private channels and groups:
    ///
    /// ```rust,no_run
    /// use serenity::CACHE;
    ///
    /// let amount = CACHE.read().all_private_channels().len();
    ///
    /// println!("There are {} private channels", amount);
    /// ```
    ///
    /// [`Group`]: ../model/struct.Group.html
    /// [`PrivateChannel`]: ../model/struct.PrivateChannel.html
    pub fn all_private_channels(&self) -> Vec<&ChannelId> {
        self.groups
            .keys()
            .chain(self.private_channels.keys())
            .collect()
    }

    /// Fetches a vector of all [`Guild`]s' Ids that are stored in the cache.
    ///
    /// Note that if you are utilizing multiple [`Shard`]s, then the guilds
    /// retrieved over all shards are included in this count -- not just the
    /// current [`Context`]'s shard, if accessing from one.
    ///
    /// # Examples
    ///
    /// Print all of the Ids of guilds in the Cache:
    ///
    /// ```rust,no_run
    /// # #[cfg(feature = "client")]
    /// # fn main() {
    /// # use serenity::prelude::*;
    /// # use serenity::model::*;
    /// #
    /// use serenity::CACHE;
    ///
    /// struct Handler;
    ///
    /// impl EventHandler for Handler {
<<<<<<< HEAD
    ///     fn ready(&self, _: Context, _: Ready) {
    ///         println!("Guilds in the Cache: {:?}", CACHE.read().all_guilds());
=======
    ///     fn on_ready(&self, _: Context, _: Ready) {
    ///         let guilds = CACHE.read().unwrap().guilds.len();
    ///
    ///         println!("Guilds in the Cache: {}", guilds);
>>>>>>> f218fd4b
    ///     }
    /// }
    /// # }
    /// #
    /// # #[cfg(not(feature = "client"))]
    /// # fn main() { }
    /// ```
    ///
    /// [`Context`]: ../client/struct.Context.html
    /// [`Guild`]: ../model/struct.Guild.html
    /// [`Shard`]: ../gateway/struct.Shard.html
    pub fn all_guilds(&self) -> Vec<&GuildId> {
        self.guilds
            .keys()
            .chain(self.unavailable_guilds.iter())
            .collect()
    }

    /// Retrieves a [`Channel`] from the cache based on the given Id.
    ///
    /// This will search the [`channels`] map, the [`private_channels`] map, and
    /// then the map of [`groups`] to find the channel.
    ///
    /// If you know what type of channel you're looking for, you should instead
    /// manually retrieve from one of the respective maps or methods:
    ///
    /// - [`GuildChannel`]: [`guild_channel`] or [`channels`]
    /// - [`PrivateChannel`]: [`private_channel`] or [`private_channels`]
    /// - [`Group`]: [`group`] or [`groups`]
    ///
    /// [`Channel`]: ../model/enum.Channel.html
    /// [`Group`]: ../model/struct.Group.html
    /// [`Guild`]: ../model/struct.Guild.html
    /// [`channels`]: #structfield.channels
    /// [`group`]: #method.group
    /// [`guild_channel`]: #method.guild_channel
    /// [`private_channel`]: #method.private_channel
    /// [`groups`]: #structfield.groups
    /// [`private_channels`]: #structfield.private_channels
    pub fn channel<C: Into<ChannelId>>(&self, id: C) -> Option<Channel> {
        let id = id.into();

        if let Some(channel) = self.channels.get(&id) {
            return Some(Channel::Guild(Arc::clone(channel)));
        }

        if let Some(private_channel) = self.private_channels.get(&id) {
            return Some(Channel::Private(Arc::clone(private_channel)));
        }

        if let Some(group) = self.groups.get(&id) {
            return Some(Channel::Group(Arc::clone(group)));
        }

        None
    }

    /// Retrieves a guild from the cache based on the given Id.
    ///
    /// The only advantage of this method is that you can pass in anything that
    /// is indirectly a [`GuildId`].
    ///
    /// [`GuildId`]: ../model/struct.GuildId.html
    ///
    /// # Examples
    ///
    /// Retrieve a guild from the cache and print its name:
    ///
    /// ```rust,no_run
    /// # use std::error::Error;
    /// #
    /// # fn try_main() -> Result<(), Box<Error>> {
    /// use serenity::CACHE;
    ///
    /// if let Some(guild) = CACHE.read().guild(7) {
    ///     println!("Guild name: {}", guild.read().name);
    /// }
    /// #   Ok(())
    /// # }
    /// #
    /// # fn main() {
    /// #     try_main().unwrap();
    /// # }
    /// ```
    #[inline]
    pub fn guild<G: Into<GuildId>>(&self, id: G) -> Option<Arc<RwLock<Guild>>> {
        self.guilds.get(&id.into()).cloned()
    }

    /// Retrieves a reference to a [`Guild`]'s channel. Unlike [`channel`],
    /// this will only search guilds for the given channel.
    ///
    /// The only advantage of this method is that you can pass in anything that
    /// is indirectly a [`ChannelId`].
    ///
    /// # Examples
    ///
    /// Getting a guild's channel via the Id of the message received through a
    /// [`Client::on_message`] event dispatch:
    ///
    /// ```rust,no_run
    /// # #[cfg(feature = "client")]
    /// # fn main() {
    /// # use serenity::prelude::*;
    /// # use serenity::model::*;
    /// #
    /// use serenity::CACHE;
    ///
    /// struct Handler;
    ///
    /// impl EventHandler for Handler {
    ///     fn message(&self, ctx: Context, message: Message) {
    ///         let cache = CACHE.read();
    ///
    ///         let channel = match cache.guild_channel(message.channel_id) {
    ///             Some(channel) => channel,
    ///             None => {
    /// if let Err(why) = message.channel_id.say("Could not find guild's
    /// channel data") {
    ///                     println!("Error sending message: {:?}", why);
    ///                 }
    ///
    ///                 return;
    ///             },
    ///         };
    ///     }
    /// }
    ///
<<<<<<< HEAD
    /// let mut client = Client::new("token", Handler).unwrap();
    ///
    /// client.start().unwrap();
=======
    /// let mut client = Client::new("token", Handler); client.start().unwrap();
    /// # }
    /// #
    /// # #[cfg(not(feature = "client"))]
    /// # fn main() { }
>>>>>>> f218fd4b
    /// ```
    ///
    /// [`ChannelId`]: ../model/struct.ChannelId.html
    /// [`Client::on_message`]: ../client/struct.Client.html#method.on_message
    /// [`Guild`]: ../model/struct.Guild.html
    /// [`channel`]: #method.channel
    #[inline]
    pub fn guild_channel<C: Into<ChannelId>>(&self, id: C) -> Option<Arc<RwLock<GuildChannel>>> {
        self.channels.get(&id.into()).cloned()
    }

    /// Retrieves a reference to a [`Group`] from the cache based on the given
    /// associated channel Id.
    ///
    /// The only advantage of this method is that you can pass in anything that
    /// is indirectly a [`ChannelId`].
    ///
    /// [`ChannelId`]: ../model/struct.ChannelId.html
    /// [`Group`]: ../model/struct.Group.html
    ///
    /// # Examples
    ///
    /// Retrieve a group from the cache and print its owner's id:
    ///
    /// ```rust,no_run
    /// # use std::error::Error;
    /// #
    /// # fn try_main() -> Result<(), Box<Error>> {
    /// use serenity::CACHE;
    ///
    /// if let Some(group) = CACHE.read().group(7) {
    ///     println!("Owner Id: {}", group.read().owner_id);
    /// }
    /// #     Ok(())
    /// # }
    /// #
    /// # fn main() {
    /// #     try_main().unwrap();
    /// # }
    /// ```
    #[inline]
    pub fn group<C: Into<ChannelId>>(&self, id: C) -> Option<Arc<RwLock<Group>>> {
        self.groups.get(&id.into()).cloned()
    }

    /// Retrieves a [`Guild`]'s member from the cache based on the guild's and
    /// user's given Ids.
    ///
    /// **Note**: This will clone the entire member. Instead, retrieve the guild
    /// and retrieve from the guild's [`members`] map to avoid this.
    ///
    /// # Examples
    ///
    /// Retrieving the member object of the user that posted a message, in a
    /// [`Client::on_message`] context:
    ///
    /// ```rust,ignore
    /// use serenity::CACHE;
    ///
    /// let cache = CACHE.read();
    /// let member = {
    ///     let channel = match cache.guild_channel(message.channel_id) {
    ///         Some(channel) => channel,
    ///         None => {
    ///             if let Err(why) = message.channel_id.say("Error finding channel data") {
    ///                 println!("Error sending message: {:?}", why);
    ///             }
    ///         },
    ///     };
    ///
    ///     match cache.member(channel.guild_id, message.author.id) {
    ///         Some(member) => member,
    ///         None => {
    ///             if let Err(why) = message.channel_id.say("Error finding member data") {
    ///                 println!("Error sending message: {:?}", why);
    ///             }
    ///         },
    ///     }
    /// };
    ///
    /// let msg = format!("You have {} roles", member.roles.len());
    ///
    /// if let Err(why) = message.channel_id.say(&msg) {
    ///     println!("Error sending message: {:?}", why);
    /// }
    /// ```
    ///
    /// [`Client::on_message`]: ../client/struct.Client.html#method.on_message
    /// [`Guild`]: ../model/struct.Guild.html
    /// [`members`]: ../model/struct.Guild.html#structfield.members
    pub fn member<G, U>(&self, guild_id: G, user_id: U) -> Option<Member>
        where G: Into<GuildId>, U: Into<UserId> {
        self.guilds.get(&guild_id.into()).and_then(|guild| {
            guild.read().members.get(&user_id.into()).cloned()
        })
    }

    /// Retrieves a [`PrivateChannel`] from the cache's [`private_channels`]
    /// map, if it exists.
    ///
    /// The only advantage of this method is that you can pass in anything that
    /// is indirectly a [`ChannelId`].
    ///
    /// # Examples
    ///
    /// Retrieve a private channel from the cache and print its recipient's
    /// name:
    ///
    /// ```rust,no_run
    /// # use std::error::Error;
    /// #
    /// # fn try_main() -> Result<(), Box<Error>> {
    /// use serenity::CACHE;
    ///
<<<<<<< HEAD
    /// if let Some(channel) = CACHE.read().private_channel(7) {
    ///     channel.read().say("Hello there!");
=======
    /// let cache = CACHE.read()?;
    ///
    /// if let Some(channel) = cache.private_channel(7) {
    ///     let channel_reader = channel.read().unwrap();
    ///     let user_reader = channel_reader.recipient.read().unwrap();
    ///
    ///     println!("The recipient is {}", user_reader.name);
>>>>>>> f218fd4b
    /// }
    /// #     Ok(())
    /// # }
    /// #
    /// # fn main() {
    /// #     try_main().unwrap();
    /// # }
    /// ```
    #[inline]
    pub fn private_channel<C: Into<ChannelId>>(&self,
                                               channel_id: C)
                                               -> Option<Arc<RwLock<PrivateChannel>>> {
        self.private_channels.get(&channel_id.into()).cloned()
    }

    /// Retrieves a [`Guild`]'s role by their Ids.
    ///
    /// **Note**: This will clone the entire role. Instead, retrieve the guild
    /// and retrieve from the guild's [`roles`] map to avoid this.
    ///
    /// [`Guild`]: ../model/struct.Guild.html
    /// [`roles`]: ../model/struct.Guild.html#structfield.roles
    ///
    /// # Examples
    ///
    /// Retrieve a role from the cache and print its name:
    ///
    /// ```rust,no_run
    /// # use std::error::Error;
    /// #
    /// # fn try_main() -> Result<(), Box<Error>> {
    /// use serenity::CACHE;
    ///
    /// if let Some(role) = CACHE.read().role(7, 77) {
    ///     println!("Role with Id 77 is called {}", role.name);
    /// }
    /// #     Ok(())
    /// # }
    /// #
    /// # fn main() {
    /// #   try_main().unwrap();
    /// # }
    /// ```
    pub fn role<G, R>(&self, guild_id: G, role_id: R) -> Option<Role>
        where G: Into<GuildId>, R: Into<RoleId> {
        self.guilds
            .get(&guild_id.into())
            .and_then(|g| g.read().roles.get(&role_id.into()).cloned())
    }

    /// Retrieves a `User` from the cache's [`users`] map, if it exists.
    ///
    /// The only advantage of this method is that you can pass in anything that
    /// is indirectly a [`UserId`].
    ///
    /// [`UserId`]: ../model/struct.UserId.html
    /// [`users`]: #structfield.users
    ///
    /// # Examples
    ///
    /// Retrieve a user from the cache and print their name:
    ///
    /// ```rust,no_run
    /// # use std::error::Error;
    /// #
    /// # fn try_main() -> Result<(), Box<Error>> {
    /// use serenity::CACHE;
    ///
    /// if let Some(user) = CACHE.read().user(7) {
    ///     println!("User with Id 7 is currently named {}", user.read().name);
    /// }
    /// #     Ok(())
    /// # }
    /// #
    /// # fn main() {
    /// #     try_main().unwrap();
    /// # }
    /// ```
    #[inline]
    pub fn user<U: Into<UserId>>(&self, user_id: U) -> Option<Arc<RwLock<User>>> {
        self.users.get(&user_id.into()).cloned()
    }

    #[inline]
    pub fn categories<C: Into<ChannelId>>(&self,
                                          channel_id: C)
                                          -> Option<Arc<RwLock<ChannelCategory>>> {
        self.categories.get(&channel_id.into()).cloned()
    }

    #[cfg(feature = "client")]
    pub(crate) fn update<E: CacheUpdate>(&mut self, e: &mut E) -> Option<E::Output> {
        e.update(self)
    }

    pub(crate) fn update_user_entry(&mut self, user: &User) {
        match self.users.entry(user.id) {
            Entry::Vacant(e) => {
                e.insert(Arc::new(RwLock::new(user.clone())));
            },
            Entry::Occupied(mut e) => {
                e.get_mut().write().clone_from(user);
            },
        }
    }
}

impl Default for Cache {
    fn default() -> Cache {
        Cache {
            channels: HashMap::default(),
            categories: HashMap::default(),
            groups: HashMap::with_capacity(128),
            guilds: HashMap::default(),
            notes: HashMap::default(),
            presences: HashMap::default(),
            private_channels: HashMap::with_capacity(128),
            shard_count: 1,
            unavailable_guilds: HashSet::default(),
            user: CurrentUser::default(),
            users: HashMap::default(),
        }
    }
}<|MERGE_RESOLUTION|>--- conflicted
+++ resolved
@@ -196,17 +196,13 @@
     ///     }
     /// }
     ///
-<<<<<<< HEAD
-    /// let mut client = Client::new("token", Handler).unwrap();
-    ///
+    /// let mut client = Client::new("token", Handler).unwrap(); 
+    /// 
     /// client.start().unwrap();
-=======
-    /// let mut client = Client::new("token", Handler); client.start().unwrap();
     /// # }
     /// #
     /// # #[cfg(not(feature = "client"))]
     /// # fn main() { }
->>>>>>> f218fd4b
     /// ```
     ///
     /// [`Member`]: ../model/struct.Member.html
@@ -276,15 +272,10 @@
     /// struct Handler;
     ///
     /// impl EventHandler for Handler {
-<<<<<<< HEAD
-    ///     fn ready(&self, _: Context, _: Ready) {
-    ///         println!("Guilds in the Cache: {:?}", CACHE.read().all_guilds());
-=======
     ///     fn on_ready(&self, _: Context, _: Ready) {
     ///         let guilds = CACHE.read().unwrap().guilds.len();
     ///
     ///         println!("Guilds in the Cache: {}", guilds);
->>>>>>> f218fd4b
     ///     }
     /// }
     /// # }
@@ -413,17 +404,13 @@
     ///     }
     /// }
     ///
-<<<<<<< HEAD
     /// let mut client = Client::new("token", Handler).unwrap();
-    ///
+    /// 
     /// client.start().unwrap();
-=======
-    /// let mut client = Client::new("token", Handler); client.start().unwrap();
     /// # }
     /// #
     /// # #[cfg(not(feature = "client"))]
     /// # fn main() { }
->>>>>>> f218fd4b
     /// ```
     ///
     /// [`ChannelId`]: ../model/struct.ChannelId.html
@@ -538,10 +525,6 @@
     /// # fn try_main() -> Result<(), Box<Error>> {
     /// use serenity::CACHE;
     ///
-<<<<<<< HEAD
-    /// if let Some(channel) = CACHE.read().private_channel(7) {
-    ///     channel.read().say("Hello there!");
-=======
     /// let cache = CACHE.read()?;
     ///
     /// if let Some(channel) = cache.private_channel(7) {
@@ -549,7 +532,6 @@
     ///     let user_reader = channel_reader.recipient.read().unwrap();
     ///
     ///     println!("The recipient is {}", user_reader.name);
->>>>>>> f218fd4b
     /// }
     /// #     Ok(())
     /// # }
