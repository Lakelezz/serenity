use std::{
    collections::HashSet,
    fmt,
};
use crate::client::Context;
use crate::model::{
    channel::Message,
    permissions::Permissions,
    id::UserId,
};
use crate::utils::Colour;
use super::Args;
use futures::future::BoxFuture;

mod check;
pub mod buckets;

pub use self::check::*;

#[derive(Debug, Clone, Copy, PartialEq, Eq)]
pub enum OnlyIn {
    Dm,
    Guild,
    None,
    #[doc(hidden)]
    __Nonexhaustive,
}

impl Default for OnlyIn {
    fn default() -> Self { Self::None }
}

#[derive(Debug, Default, PartialEq)]
pub struct CommandOptions {
    /// A set of checks to be called prior to executing the command. The checks
    /// will short-circuit on the first check that returns `false`.
    pub checks: &'static [&'static Check],
    /// Ratelimit bucket.
    pub bucket: Option<&'static str>,
    /// Names that the command can be referred to.
    pub names: &'static [&'static str],
    /// Command description, used by other commands.
    pub desc: Option<&'static str>,
    /// Delimiters used to split the arguments of the command by.
    /// If empty, the [global delimiters](struct.Configuration.html#method.delimiters) are used.
    pub delimiters: &'static [&'static str],
    /// Command usage schema, used by other commands.
    pub usage: Option<&'static str>,
    /// Example arguments, used by other commands.
    pub examples: &'static [&'static str],
    /// Minimum amount of arguments that should be passed.
    pub min_args: Option<u16>,
    /// Maximum amount of arguments that can be passed.
    pub max_args: Option<u16>,
    /// Roles allowed to use this command.
    pub allowed_roles: &'static [&'static str],
    /// Permissions required to use this command.
    pub required_permissions: Permissions,
    /// Whether the command should be displayed in help list or not, used by other commands.
    pub help_available: bool,
    /// Whether the command can only be used in dms or guilds; or both.
    pub only_in: OnlyIn,
    /// Whether the command can only be used by owners or not.
    pub owners_only: bool,
    /// Whether the command treats owners as normal users.
    pub owner_privilege: bool,
    /// Other commands belonging to this command.
    pub sub_commands: &'static [&'static Command],
}

#[derive(Debug, Clone)]
pub struct CommandError(pub String);

impl<T: fmt::Display> From<T> for CommandError {
    #[inline]
    fn from(d: T) -> Self {
        CommandError(d.to_string())
    }
}

<<<<<<< HEAD
pub type CommandResult = std::result::Result<(), CommandError>;
pub type CommandFn = for<'fut> fn(&'fut mut Context, &'fut Message, Args) -> BoxFuture<'fut, CommandResult>;
=======
pub type CommandResult = ::std::result::Result<(), CommandError>;

pub type CommandFn = fn(&Context, &Message, Args) -> CommandResult;
>>>>>>> 3e4294b5

pub struct Command {
    pub fun: CommandFn,
    pub options: &'static CommandOptions,
}

impl fmt::Debug for Command {
    fn fmt(&self, f: &mut fmt::Formatter<'_>) -> fmt::Result {
        f.debug_struct("Command")
            .field("options", &self.options)
            .finish()
    }
}

impl PartialEq for Command {
    #[inline]
    fn eq(&self, other: &Command) -> bool {
        (self.fun as usize == other.fun as usize) && (self.options == other.options)
    }
}

<<<<<<< HEAD
pub type HelpCommandFn = for<'fut> fn(
    &'fut mut Context,
    &'fut Message,
=======
pub type HelpCommandFn = fn(
    &Context,
    &Message,
>>>>>>> 3e4294b5
    Args,
    &'fut HelpOptions,
    &'fut [&'static CommandGroup],
    HashSet<UserId>,
) -> BoxFuture<'fut, CommandResult>;

pub struct HelpCommand {
    pub fun: HelpCommandFn,
    pub options: &'static HelpOptions,
}

impl fmt::Debug for HelpCommand {
    fn fmt(&self, f: &mut fmt::Formatter<'_>) -> fmt::Result {
        f.debug_struct("HelpCommand")
            .field("fun", &"<function>")
            .field("options", &self.options)
            .finish()
    }
}

impl PartialEq for HelpCommand {
    #[inline]
    fn eq(&self, other: &HelpCommand) -> bool {
        (self.fun as usize == other.fun as usize) && (self.options == other.options)
    }
}

/// Describes the behaviour the help-command shall execute once it encounters
/// a command which the user or command fails to meet following criteria :
/// Lacking required permissions to execute the command.
/// Lacking required roles to execute the command.
/// The command can't be used in the current channel (as in `DM only` or `guild only`).
#[derive(Copy, Clone, Debug, PartialOrd, Ord, Eq, PartialEq)]
pub enum HelpBehaviour {
    /// The command will be displayed, hence nothing will be done.
    Nothing,
    /// Strikes a command by applying `~~{command_name}~~`.
    Strike,
    /// Does not list a command in the help-menu.
    Hide,
    #[doc(hidden)]
    __Nonexhaustive,
}

#[derive(Clone, Debug, PartialEq)]
pub struct HelpOptions {
    /// Which names should the help command use for dispatching.
    /// Defaults to `["help"]`
    pub names: &'static [&'static str],
    /// Suggests a command's name.
    pub suggestion_text: &'static str,
    /// If no help is available, this text will be displayed.
    pub no_help_available_text: &'static str,
    /// How to use a command, `{usage_label}: {command_name} {args}`
    pub usage_label: &'static str,
    /// Actual sample label, `{usage_sample_label}: {command_name} {args}`
    pub usage_sample_label: &'static str,
    /// Text labeling ungrouped commands, `{ungrouped_label}: ...`
    pub ungrouped_label: &'static str,
    /// Text labeling the start of the description.
    pub description_label: &'static str,
    /// Text labeling grouped commands, `{grouped_label} {group_name}: ...`
    pub grouped_label: &'static str,
    /// Text labeling a command's alternative names (aliases).
    pub aliases_label: &'static str,
    /// Text specifying that a command is only usable in a guild.
    pub guild_only_text: &'static str,
    /// Text labeling a command's names of checks.
    pub checks_label: &'static str,
    /// Text specifying that a command is only usable in via DM.
    pub dm_only_text: &'static str,
    /// Text specifying that a command can be used via DM and in guilds.
    pub dm_and_guild_text: &'static str,
    /// Text expressing that a command is available.
    pub available_text: &'static str,
    /// Error-message once a command could not be found.
    /// Output-example (without whitespace between both substitutions: `{command_not_found_text}{command_name}`
    /// `{command_name}` describes user's input as in: `{prefix}help {command_name}`.
    pub command_not_found_text: &'static str,
    /// Explains the user on how to use access a single command's details.
    pub individual_command_tip: &'static str,
    /// Explains reasoning behind strikethrough-commands, see fields requiring `HelpBehaviour` for further information.
    /// If `HelpBehaviour::Strike` is unused, this field will evaluate to `None` during creation
    /// inside of the help macro.
    ///
    /// **Note**: Text is only used in direct messages.
    pub strikethrough_commands_tip_in_dm: Option<&'static str>,
    /// Explains reasoning behind strikethrough-commands, see fields requiring `HelpBehaviour` for further information.
    /// If `HelpBehaviour::Strike` is unused, this field will evaluate to `None` during creation
    /// inside of the help macro.
    ///
    /// **Note**: Text is only used in guilds.
    pub strikethrough_commands_tip_in_guild: Option<&'static str>,
    /// Announcing a group's prefix as in: {group_prefix} {prefix}.
    pub group_prefix: &'static str,
    /// If a user lacks required roles, this will treat how these commands will be displayed.
    pub lacking_role: HelpBehaviour,
    /// If a user lacks permissions, this will treat how these commands will be displayed.
    pub lacking_permissions: HelpBehaviour,
    /// If a user lacks ownership, this will treat how these commands will be displayed.
    pub lacking_ownership: HelpBehaviour,
    /// If conditions (of a check) may be lacking by the user, this will treat how these commands will be displayed.
    pub lacking_conditions: HelpBehaviour,
    /// If a user is using the help-command in a channel where a command is not available,
    /// this behaviour will be executed.
    pub wrong_channel: HelpBehaviour,
    /// Colour help-embed will use upon encountering an error.
    pub embed_error_colour: Colour,
    /// Colour help-embed will use if no error occurred.
    pub embed_success_colour: Colour,
    /// If not 0, help will check whether a command is similar to searched named.
    pub max_levenshtein_distance: usize,
    /// Help will use this as prefix to express how deeply nested a command or
    /// group is.
    pub indention_prefix: &'static str,
}

#[derive(Debug, Default, PartialEq)]
pub struct GroupOptions {
    pub prefixes: &'static [&'static str],
    pub only_in: OnlyIn,
    pub owners_only: bool,
    pub owner_privilege: bool,
    pub help_available: bool,
    pub allowed_roles: &'static [&'static str],
    pub required_permissions: Permissions,
    pub checks: &'static [&'static Check],
    pub default_command: Option<&'static Command>,
    pub description: Option<&'static str>,
    pub commands: &'static [&'static Command],
    pub sub_groups: &'static [&'static CommandGroup],
}

#[derive(Debug, PartialEq)]
pub struct CommandGroup {
    pub name: &'static str,
    pub options: &'static GroupOptions,
}

#[cfg(test)]
#[cfg(all(feature = "cache", feature = "http"))]
mod levenshtein_tests {
    use super::HelpBehaviour;

    #[test]
    fn help_behaviour_eq() {
        assert_eq!(HelpBehaviour::Hide, std::cmp::max(HelpBehaviour::Hide, HelpBehaviour::Hide));
        assert_eq!(HelpBehaviour::Strike, std::cmp::max(HelpBehaviour::Strike, HelpBehaviour::Strike));
        assert_eq!(HelpBehaviour::Nothing, std::cmp::max(HelpBehaviour::Nothing, HelpBehaviour::Nothing));
    }

    #[test]
    fn help_behaviour_hide() {
        assert_eq!(HelpBehaviour::Hide, std::cmp::max(HelpBehaviour::Hide, HelpBehaviour::Nothing));
        assert_eq!(HelpBehaviour::Hide, std::cmp::max(HelpBehaviour::Hide, HelpBehaviour::Strike));
    }

    #[test]
    fn help_behaviour_strike() {
        assert_eq!(HelpBehaviour::Strike, std::cmp::max(HelpBehaviour::Strike, HelpBehaviour::Nothing));
        assert_eq!(HelpBehaviour::Hide, std::cmp::max(HelpBehaviour::Strike, HelpBehaviour::Hide));
    }

    #[test]
    fn help_behaviour_nothing() {
        assert_eq!(HelpBehaviour::Strike, std::cmp::max(HelpBehaviour::Nothing, HelpBehaviour::Strike));
        assert_eq!(HelpBehaviour::Hide, std::cmp::max(HelpBehaviour::Nothing, HelpBehaviour::Hide));
    }
}<|MERGE_RESOLUTION|>--- conflicted
+++ resolved
@@ -78,14 +78,8 @@
     }
 }
 
-<<<<<<< HEAD
 pub type CommandResult = std::result::Result<(), CommandError>;
-pub type CommandFn = for<'fut> fn(&'fut mut Context, &'fut Message, Args) -> BoxFuture<'fut, CommandResult>;
-=======
-pub type CommandResult = ::std::result::Result<(), CommandError>;
-
-pub type CommandFn = fn(&Context, &Message, Args) -> CommandResult;
->>>>>>> 3e4294b5
+pub type CommandFn = for<'fut> fn(&'fut Context, &'fut Message, Args) -> BoxFuture<'fut, CommandResult>;
 
 pub struct Command {
     pub fun: CommandFn,
@@ -107,15 +101,9 @@
     }
 }
 
-<<<<<<< HEAD
 pub type HelpCommandFn = for<'fut> fn(
-    &'fut mut Context,
+    &'fut Context,
     &'fut Message,
-=======
-pub type HelpCommandFn = fn(
-    &Context,
-    &Message,
->>>>>>> 3e4294b5
     Args,
     &'fut HelpOptions,
     &'fut [&'static CommandGroup],
