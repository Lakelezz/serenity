--- conflicted
+++ resolved
@@ -4,11 +4,7 @@
 use std::collections::HashSet;
 use futures::future::BoxFuture;
 
-<<<<<<< HEAD
-type DynamicPrefixHook = for<'fut> fn(&'fut mut Context, &'fut Message) -> BoxFuture<'fut, Option<String>>;
-=======
-type DynamicPrefixHook = dyn Fn(&Context, &Message) -> Option<String> + Send + Sync + 'static;
->>>>>>> 3e4294b5
+type DynamicPrefixHook = for<'fut> fn(&'fut Context, &'fut Message) -> BoxFuture<'fut, Option<String>>;
 
 /// A configuration struct for deciding whether the framework
 /// should allow optional whitespace between prefixes, group prefixes and command names.
@@ -265,13 +261,8 @@
     /// use serenity::framework::standard::macros::{group, command};
     ///
     /// #[command]
-<<<<<<< HEAD
-    /// async fn ping(ctx: &mut Context, msg: &Message) -> CommandResult {
+    /// async fn ping(ctx: &Context, msg: &Message) -> CommandResult {
     ///     msg.channel_id.say(&ctx.http, "Pong!").await?;
-=======
-    /// fn ping(ctx: &Context, msg: &Message) -> CommandResult {
-    ///     msg.channel_id.say(&ctx.http, "Pong!")?;
->>>>>>> 3e4294b5
     ///     Ok(())
     /// }
     ///
@@ -316,28 +307,14 @@
     ///         }.to_string())
     ///     })));
     /// ```
-<<<<<<< HEAD
     pub fn dynamic_prefix(&mut self, dynamic_prefix: DynamicPrefixHook) -> &mut Self {
-=======
-    pub fn dynamic_prefix<F>(&mut self, dynamic_prefix: F) -> &mut Self
-    where
-        F: Fn(&Context, &Message) -> Option<String> + Send + Sync + 'static,
-    {
->>>>>>> 3e4294b5
         self.dynamic_prefixes = vec![Box::new(dynamic_prefix)];
 
         self
     }
 
     #[inline]
-<<<<<<< HEAD
     pub fn dynamic_prefixes<I: IntoIterator<Item = DynamicPrefixHook>>(&mut self, iter: I) -> &mut Self {
-=======
-    pub fn dynamic_prefixes<F, I: IntoIterator<Item = F>>(&mut self, iter: I) -> &mut Self
-    where
-        F: Fn(&Context, &Message) -> Option<String> + Send + Sync + 'static,
-    {
->>>>>>> 3e4294b5
         self.dynamic_prefixes = iter
             .into_iter()
             .map(Box::new)
