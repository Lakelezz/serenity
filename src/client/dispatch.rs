--- conflicted
+++ resolved
@@ -42,11 +42,7 @@
 #[cfg(feature = "framework")]
 pub fn dispatch<H: EventHandler + 'static>(event: Event,
                                            conn: Arc<Mutex<Shard>>,
-<<<<<<< HEAD
                                            framework: Arc<Mutex<Option<Box<Framework + Send>>>>,
-=======
-                                           framework: Arc<sync::Mutex<Option<Box<Framework + Send>>>>,
->>>>>>> abe80955
                                            data: Arc<Mutex<ShareMap>>,
                                            event_handler: Arc<H>) {
     match event {
@@ -208,11 +204,7 @@
                 let cache = CACHE.read();
 
                 if cache.unavailable_guilds.is_empty() {
-<<<<<<< HEAD
-                    let context = context(conn.clone(), data.clone());
-=======
                     let context = context(Arc::clone(&conn), Arc::clone(&data));
->>>>>>> abe80955
 
                     let guild_amount = cache
                         .guilds
