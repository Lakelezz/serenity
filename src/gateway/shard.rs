use crate::constants::{self, close_codes};
use crate::internal::prelude::*;
use crate::model::{
    event::{Event, GatewayEvent},
    gateway::Activity,
    id::GuildId,
    user::OnlineStatus
};
<<<<<<< HEAD
use tokio::sync::Mutex;
=======
use crate::client::bridge::gateway::GatewayIntents;
use parking_lot::Mutex;
>>>>>>> f02a0dfe
use std::{
    sync::Arc,
    time::{Duration as StdDuration, Instant}
};
use super::{
    ConnectionStage,
    CurrentPresence,
    ShardAction,
    GatewayError,
    ReconnectType,
    WsStream,
    WebSocketGatewayClientExt,
};
use async_tungstenite::tungstenite::{
    error::Error as TungsteniteError,
    protocol::frame::CloseFrame,
};
use url::Url;
use log::{error, debug, info, trace, warn};

#[cfg(all(feature = "rustls_backend", not(feature = "native_tls_backend")))]
use crate::internal::ws_impl::create_rustls_client;

#[cfg(feature = "native_tls_backend")]
use crate::internal::ws_impl::create_native_tls_client;

/// A Shard is a higher-level handler for a websocket connection to Discord's
/// gateway. The shard allows for sending and receiving messages over the
/// websocket, such as setting the active activity, reconnecting, syncing
/// guilds, and more.
///
/// Refer to the [module-level documentation][module docs] for information on
/// effectively using multiple shards, if you need to.
///
/// Note that there are additional methods available if you are manually
/// managing a shard yourself, although they are hidden from the documentation
/// since there are few use cases for doing such.
///
/// # Stand-alone shards
///
/// You may instantiate a shard yourself - decoupled from the [`Client`] - if
/// you need to. For most use cases, you will not need to do this, and you can
/// leave the client to do it.
///
/// This can be done by passing in the required parameters to [`new`]. You can
/// then manually handle the shard yourself and receive events via
/// [`receive`].
///
/// **Note**: You _really_ do not need to do this. Just call one of the
/// appropriate methods on the [`Client`].
///
/// # Examples
///
/// See the documentation for [`new`] on how to use this.
///
/// [`Client`]: ../client/struct.Client.html
/// [`new`]: #method.new
/// [`receive`]: #method.receive
/// [docs]: https://discordapp.com/developers/docs/topics/gateway#sharding
/// [module docs]: index.html#sharding
pub struct Shard {
    pub client: WsStream,
    current_presence: CurrentPresence,
    /// A tuple of:
    ///
    /// - the last instant that a heartbeat was sent
    /// - the last instant that an acknowledgement was received
    ///
    /// This can be used to calculate [`latency`].
    ///
    /// [`latency`]: fn.latency.html
    heartbeat_instants: (Option<Instant>, Option<Instant>),
    heartbeat_interval: Option<u64>,
    /// This is used by the heartbeater to determine whether the last
    /// heartbeat was sent without an acknowledgement, and whether to reconnect.
    // This _must_ be set to `true` in `Shard::handle_event`'s
    // `Ok(GatewayEvent::HeartbeatAck)` arm.
    last_heartbeat_acknowledged: bool,
    seq: u64,
    session_id: Option<String>,
    shard_info: [u64; 2],
    guild_subscriptions: bool,
    /// Whether the shard has permanently shutdown.
    shutdown: bool,
    stage: ConnectionStage,
    /// Instant of when the shard was started.
    // This acts as a timeout to determine if the shard has - for some reason -
    // not started within a decent amount of time.
    pub started: Instant,
    pub token: String,
    ws_url: Arc<Mutex<String>>,
    pub intents: Option<GatewayIntents>,
}

impl Shard {
    /// Instantiates a new instance of a Shard, bypassing the client.
    ///
    /// **Note**: You should likely never need to do this yourself.
    ///
    /// # Examples
    ///
    /// Instantiating a new Shard manually for a bot with no shards, and
    /// then listening for events:
    ///
    /// ```rust,no_run
    /// use serenity::gateway::Shard;
    /// use tokio::sync::Mutex;
    /// use std::sync::Arc;
    /// #
    /// # use serenity::http::Http;
    /// #
    /// # async fn run() -> Result<(), Box<dyn std::error::Error>> {
    /// #     let http = Arc::new(Http::default());
    /// let token = std::env::var("DISCORD_BOT_TOKEN")?;
    /// // retrieve the gateway response, which contains the URL to connect to
<<<<<<< HEAD
    /// let gateway = Arc::new(Mutex::new(http.get_gateway().await?.url));
    /// let shard = Shard::new(gateway, &token, [0, 1], true).await?;
=======
    /// let gateway = Arc::new(Mutex::new(http.get_gateway()?.url));
    /// let shard = Shard::new(gateway, &token, [0, 1], true, None)?;
>>>>>>> f02a0dfe
    ///
    /// // at this point, you can create a `loop`, and receive events and match
    /// // their variants
    /// #     Ok(())
    /// # }
    /// ```
    pub async fn new(
        ws_url: Arc<Mutex<String>>,
        token: &str,
        shard_info: [u64; 2],
        guild_subscriptions: bool,
        intents: Option<GatewayIntents>,
    ) -> Result<Shard> {
        let url = ws_url.lock().await.clone();
        let client = connect(&url).await?;

        let current_presence = (None, OnlineStatus::Online);
        let heartbeat_instants = (None, None);
        let heartbeat_interval = None;
        let last_heartbeat_acknowledged = true;
        let seq = 0;
        let stage = ConnectionStage::Handshake;
        let session_id = None;

        Ok(Shard {
            shutdown: false,
            client,
            current_presence,
            heartbeat_instants,
            heartbeat_interval,
            last_heartbeat_acknowledged,
            seq,
            stage,
            started: Instant::now(),
            token: token.to_string(),
            session_id,
            shard_info,
            guild_subscriptions,
            ws_url,
            intents,
        })
    }

    /// Retrieves the current presence of the shard.
    #[inline]
    pub fn current_presence(&self) -> &CurrentPresence {
        &self.current_presence
    }

    /// Whether the shard has permanently shutdown.
    ///
    /// This should normally happen due to manual calling of [`shutdown`] or
    /// [`shutdown_clean`].
    ///
    /// [`shutdown`]: #method.shutdown
    /// [`shutdown_clean`]: #method.shutdown_clean
    #[inline]
    pub fn is_shutdown(&self) -> bool {
        self.shutdown
    }

    /// Retrieves the heartbeat instants of the shard.
    ///
    /// This is the time of when a heartbeat was sent and when an
    /// acknowledgement was last received.
    #[inline]
    pub fn heartbeat_instants(&self) -> &(Option<Instant>, Option<Instant>) {
        &self.heartbeat_instants
    }

    /// Retrieves the value of when the last heartbeat was sent.
    #[inline]
    pub fn last_heartbeat_sent(&self) -> Option<&Instant> {
        self.heartbeat_instants.0.as_ref()
    }

    /// Retrieves the value of when the last heartbeat ack was received.
    #[inline]
    pub fn last_heartbeat_ack(&self) -> Option<&Instant> {
        self.heartbeat_instants.1.as_ref()
    }

    /// Sends a heartbeat to the gateway with the current sequence.
    ///
    /// This sets the last heartbeat time to now, and
    /// `last_heartbeat_acknowledged` to `false`.
    ///
    /// # Errors
    ///
    /// Returns [`GatewayError::HeartbeatFailed`] if there was an error sending
    /// a heartbeat.
    ///
    /// [`GatewayError::HeartbeatFailed`]: enum.GatewayError.html#variant.HeartbeatFailed
    pub async fn heartbeat(&mut self) -> Result<()> {
        match self.client.send_heartbeat(&self.shard_info, Some(self.seq)).await {
            Ok(()) => {
                self.heartbeat_instants.0 = Some(Instant::now());
                self.last_heartbeat_acknowledged = false;

                Ok(())
            },
            Err(why) => {
                match why {
                    Error::Tungstenite(TungsteniteError::Io(err)) => if err.raw_os_error() != Some(32) {
                        debug!("[Shard {:?}] Err heartbeating: {:?}",
                               self.shard_info,
                               err);
                    },
                    other => {
                        warn!("[Shard {:?}] Other err w/ keepalive: {:?}",
                              self.shard_info,
                              other);
                    },
                }

                Err(Error::Gateway(GatewayError::HeartbeatFailed))
            }
        }
    }

    #[inline]
    pub fn heartbeat_interval(&self) -> Option<&u64> {
        self.heartbeat_interval.as_ref()
    }

    #[inline]
    pub fn last_heartbeat_acknowledged(&self) -> bool {
        self.last_heartbeat_acknowledged
    }

    #[inline]
    pub fn seq(&self) -> u64 {
        self.seq
    }

    #[inline]
    pub fn session_id(&self) -> Option<&String> {
        self.session_id.as_ref()
    }

    /// ```rust,no_run
    /// # #[cfg(feature = "model")]
    /// # async fn run() {
    /// # use serenity::{gateway::Shard, prelude::Mutex};
    /// # use std::sync::Arc;
    /// #
    /// # let mutex = Arc::new(Mutex::new("".to_string()));
    /// #
<<<<<<< HEAD
    /// # let mut shard = Shard::new(mutex.clone(), "", [0, 1], true).await.unwrap();
=======
    /// # let mut shard = Shard::new(mutex.clone(), "", [0, 1], true, None).unwrap();
>>>>>>> f02a0dfe
    /// #
    /// use serenity::model::gateway::Activity;
    ///
    /// shard.set_activity(Some(Activity::playing("Heroes of the Storm")));
    /// # }
    /// ```
    #[inline]
    pub fn set_activity(&mut self, activity: Option<Activity>) {
        self.current_presence.0 = activity;
    }

    #[inline]
    pub fn set_presence(&mut self, status: OnlineStatus, activity: Option<Activity>) {
        self.set_activity(activity);
        self.set_status(status);
    }

    #[inline]
    pub fn set_status(&mut self, mut status: OnlineStatus) {
        if status == OnlineStatus::Offline {
            status = OnlineStatus::Invisible;
        }

        self.current_presence.1 = status;
    }

    /// Retrieves a copy of the current shard information.
    ///
    /// The first element is the _current_ shard - 0-indexed - while the second
    /// element is the _total number_ of shards -- 1-indexed.
    ///
    /// For example, if using 3 shards in total, and if this is shard 1, then it
    /// can be read as "the second of three shards".
    ///
    /// # Examples
    ///
    /// Retrieving the shard info for the second shard, out of two shards total:
    ///
    /// ```rust,no_run
    /// # #[cfg(feature = "model")]
    /// # async fn run() {
    /// # use serenity::gateway::Shard;
    /// # use serenity::prelude::Mutex;
    /// # use std::sync::Arc;
    /// #
    /// # let mutex = Arc::new(Mutex::new("".to_string()));
    /// #
<<<<<<< HEAD
    /// # let mut shard = Shard::new(mutex.clone(), "", [0, 1], true).await.unwrap();
=======
    /// # let mut shard = Shard::new(mutex.clone(), "", [0, 1], true, None).unwrap();
>>>>>>> f02a0dfe
    /// #
    /// assert_eq!(shard.shard_info(), [1, 2]);
    /// # }
    /// ```
    pub fn shard_info(&self) -> [u64; 2] { self.shard_info }

    /// Returns the current connection stage of the shard.
    pub fn stage(&self) -> ConnectionStage {
        self.stage
    }

    fn handle_gateway_dispatch(&mut self, seq: u64, event: &Event) -> Result<Option<ShardAction>> {
        if seq > self.seq + 1 {
            warn!("[Shard {:?}] Sequence off; them: {}, us: {}", self.shard_info, seq, self.seq);
        }

        match *event {
            Event::Ready(ref ready) => {
                debug!("[Shard {:?}] Received Ready", self.shard_info);

                self.session_id = Some(ready.ready.session_id.clone());
                self.stage = ConnectionStage::Connected;
            },
            Event::Resumed(_) => {
                info!("[Shard {:?}] Resumed", self.shard_info);

                self.stage = ConnectionStage::Connected;
                self.last_heartbeat_acknowledged = true;
                self.heartbeat_instants = (Some(Instant::now()), None);
            },
            _ => {},
        }

        self.seq = seq;

        Ok(None)
    }

    fn handle_heartbeat_event(&mut self, s: u64) -> Result<Option<ShardAction>> {
        info!("[Shard {:?}] Received shard heartbeat", self.shard_info);

        // Received seq is off -- attempt to resume.
        if s > self.seq + 1 {
            info!(
                "[Shard {:?}] Received off sequence (them: {}; us: {}); resuming",
                self.shard_info,
                s,
                self.seq
            );

            if self.stage == ConnectionStage::Handshake {
                self.stage = ConnectionStage::Identifying;

                return Ok(Some(ShardAction::Identify));
            } else {
                warn!(
                    "[Shard {:?}] Heartbeat during non-Handshake; auto-reconnecting",
                    self.shard_info
                );

                return Ok(Some(ShardAction::Reconnect(self.reconnection_type())));
            }
        }

        Ok(Some(ShardAction::Heartbeat))
    }

    fn handle_gateway_closed(&mut self, data: &Option<CloseFrame<'static>>) -> Result<Option<ShardAction>> {
        let num = data.as_ref().map(|d| d.code.into());
        let clean = num == Some(1000);

        match num {
            Some(close_codes::UNKNOWN_OPCODE) => {
                warn!("[Shard {:?}] Sent invalid opcode",
                        self.shard_info);
            },
            Some(close_codes::DECODE_ERROR) => {
                warn!("[Shard {:?}] Sent invalid message",
                        self.shard_info);
            },
            Some(close_codes::NOT_AUTHENTICATED) => {
                warn!("[Shard {:?}] Sent no authentication",
                        self.shard_info);

                return Err(Error::Gateway(GatewayError::NoAuthentication));
            },
            Some(close_codes::AUTHENTICATION_FAILED) => {
                warn!("Sent invalid authentication");

                return Err(Error::Gateway(GatewayError::InvalidAuthentication));
            },
            Some(close_codes::ALREADY_AUTHENTICATED) => {
                warn!("[Shard {:?}] Already authenticated",
                        self.shard_info);
            },
            Some(close_codes::INVALID_SEQUENCE) => {
                warn!("[Shard {:?}] Sent invalid seq: {}",
                        self.shard_info,
                        self.seq);

                self.seq = 0;
            },
            Some(close_codes::RATE_LIMITED) => {
                warn!("[Shard {:?}] Gateway ratelimited",
                        self.shard_info);
            },
            Some(close_codes::INVALID_SHARD) => {
                warn!("[Shard {:?}] Sent invalid shard data",
                        self.shard_info);

                return Err(Error::Gateway(GatewayError::InvalidShardData));
            },
            Some(close_codes::SHARDING_REQUIRED) => {
                error!("[Shard {:?}] Shard has too many guilds",
                        self.shard_info);

                return Err(Error::Gateway(GatewayError::OverloadedShard));
            },
            Some(4006) | Some(close_codes::SESSION_TIMEOUT) => {
                info!("[Shard {:?}] Invalid session", self.shard_info);

                self.session_id = None;
            },
            Some(other) if !clean => {
                warn!(
                    "[Shard {:?}] Unknown unclean close {}: {:?}",
                    self.shard_info,
                    other,
                    data.as_ref().map(|d| &d.reason),
                );
            },
            _ => {},
        }

        let resume = num.map(|x| {
            x != close_codes::AUTHENTICATION_FAILED &&
            self.session_id.is_some()
        }).unwrap_or(true);

        Ok(Some(if resume {
            ShardAction::Reconnect(ReconnectType::Resume)
        } else {
            ShardAction::Reconnect(ReconnectType::Reidentify)
        }))
    }

    /// Handles an event from the gateway over the receiver, requiring the
    /// receiver to be passed if a reconnect needs to occur.
    ///
    /// The best case scenario is that one of two values is returned:
    ///
    /// - `Ok(None)`: a heartbeat, late hello, or session invalidation was
    ///   received;
    /// - `Ok(Some((event, None)))`: an op0 dispatch was received, and the
    ///   shard's voice state will be updated, _if_ the `voice` feature is
    ///   enabled.
    ///
    /// # Errors
    ///
    /// Returns a `GatewayError::InvalidAuthentication` if invalid
    /// authentication was sent in the IDENTIFY.
    ///
    /// Returns a `GatewayError::InvalidShardData` if invalid shard data was
    /// sent in the IDENTIFY.
    ///
    /// Returns a `GatewayError::NoAuthentication` if no authentication was sent
    /// in the IDENTIFY.
    ///
    /// Returns a `GatewayError::OverloadedShard` if the shard would have too
    /// many guilds assigned to it.
    pub(crate) fn handle_event(&mut self, event: &Result<GatewayEvent>)
        -> Result<Option<ShardAction>> {
        match *event {
            Ok(GatewayEvent::Dispatch(seq, ref event)) => self.handle_gateway_dispatch(seq, event),
            Ok(GatewayEvent::Heartbeat(s)) => self.handle_heartbeat_event(s),
            Ok(GatewayEvent::HeartbeatAck) => {
                self.heartbeat_instants.1 = Some(Instant::now());
                self.last_heartbeat_acknowledged = true;

                trace!("[Shard {:?}] Received heartbeat ack", self.shard_info);

                Ok(None)
            },
            Ok(GatewayEvent::Hello(interval)) => {
                debug!("[Shard {:?}] Received a Hello; interval: {}",
                       self.shard_info,
                       interval);

                if self.stage == ConnectionStage::Resuming {
                    return Ok(None);
                }

                if interval > 0 {
                    self.heartbeat_interval = Some(interval);
                }

                Ok(Some(if self.stage == ConnectionStage::Handshake {
                    ShardAction::Identify
                } else {
                    debug!("[Shard {:?}] Received late Hello; autoreconnecting",
                           self.shard_info);

                    ShardAction::Reconnect(self.reconnection_type())
                }))
            },
            Ok(GatewayEvent::InvalidateSession(resumable)) => {
                info!(
                    "[Shard {:?}] Received session invalidation",
                    self.shard_info,
                );

                Ok(Some(if resumable {
                    ShardAction::Reconnect(ReconnectType::Resume)
                } else {
                    ShardAction::Reconnect(ReconnectType::Reidentify)
                }))
            },
            Ok(GatewayEvent::Reconnect) => {
                Ok(Some(ShardAction::Reconnect(ReconnectType::Resume)))
            },
            Err(Error::Gateway(GatewayError::Closed(ref data))) => self.handle_gateway_closed(&data),
            Err(Error::Tungstenite(ref why)) => {
                warn!("[Shard {:?}] Websocket error: {:?}",
                      self.shard_info,
                      why);
                info!("[Shard {:?}] Will attempt to auto-reconnect",
                      self.shard_info);

                Ok(Some(ShardAction::Reconnect(self.reconnection_type())))
            },
            _ => Ok(None),
        }
    }

    /// Checks whether a heartbeat needs to be sent, as well as whether a
    /// heartbeat acknowledgement was received.
    ///
    /// `true` is returned under one of the following conditions:
    ///
    /// - the heartbeat interval has not elapsed
    /// - a heartbeat was successfully sent
    /// - there is no known heartbeat interval yet
    ///
    /// `false` is returned under one of the following conditions:
    ///
    /// - a heartbeat acknowledgement was not received in time
    /// - an error occurred while heartbeating
    pub async fn check_heartbeat(&mut self) -> bool {
        let wait = {
            let heartbeat_interval = match self.heartbeat_interval {
                Some(heartbeat_interval) => heartbeat_interval,
                None => {
                    return self.started.elapsed() < StdDuration::from_secs(15);
                },
            };

            StdDuration::from_secs(heartbeat_interval / 1000)
        };

        // If a duration of time less than the heartbeat_interval has passed,
        // then don't perform a keepalive or attempt to reconnect.
        if let Some(last_sent) = self.heartbeat_instants.0 {

            if last_sent.elapsed() <= wait {
                return true;
            }
        }

        // If the last heartbeat didn't receive an acknowledgement, then
        // auto-reconnect.
        if !self.last_heartbeat_acknowledged {
            debug!(
                "[Shard {:?}] Last heartbeat not acknowledged",
                self.shard_info,
            );

            return false;
        }

        // Otherwise, we're good to heartbeat.
        if let Err(why) = self.heartbeat().await {
            warn!("[Shard {:?}] Err heartbeating: {:?}", self.shard_info, why);

            false
        } else {
            trace!("[Shard {:?}] Heartbeat", self.shard_info);

            true
        }
    }

    /// Calculates the heartbeat latency between the shard and the gateway.
    // Shamelessly stolen from brayzure's commit in eris:
    // <https://github.com/abalabahaha/eris/commit/0ce296ae9a542bcec0edf1c999ee2d9986bed5a6>
    pub fn latency(&self) -> Option<StdDuration> {
        if let (Some(sent), Some(received)) = self.heartbeat_instants {

            if received > sent {
                return Some(received - sent);
            }
        }

        None
    }

    /// Performs a deterministic reconnect.
    ///
    /// The type of reconnect is deterministic on whether a [`session_id`].
    ///
    /// If the `session_id` still exists, then a RESUME is sent. If not, then
    /// an IDENTIFY is sent.
    ///
    /// Note that, if the shard is already in a stage of
    /// [`ConnectionStage::Connecting`], then no action will be performed.
    ///
    /// [`ConnectionStage::Connecting`]: ../gateway/enum.ConnectionStage.html#variant.Connecting
    /// [`session_id`]: ../gateway/struct.Shard.html#method.session_id
    pub fn should_reconnect(&mut self) -> Option<ReconnectType> {
        if self.stage == ConnectionStage::Connecting {
            return None;
        }

        Some(self.reconnection_type())
    }

    pub fn reconnection_type(&self) -> ReconnectType {
        if self.session_id().is_some() {
            ReconnectType::Resume
        } else {
            ReconnectType::Reidentify
        }
    }

    /// Requests that one or multiple [`Guild`]s be chunked.
    ///
    /// This will ask the gateway to start sending member chunks for large
    /// guilds (250 members+). If a guild is over 250 members, then a full
    /// member list will not be downloaded, and must instead be requested to be
    /// sent in "chunks" containing members.
    ///
    /// Member chunks are sent as the [`Event::GuildMembersChunk`] event. Each
    /// chunk only contains a partial amount of the total members.
    ///
    /// If the `cache` feature is enabled, the cache will automatically be
    /// updated with member chunks.
    ///
    /// # Examples
    ///
    /// Chunk a single guild by Id, limiting to 2000 [`Member`]s, and not
    /// specifying a query parameter:
    ///
    /// ```rust,no_run
    /// # use tokio::sync::Mutex;
    /// # use serenity::gateway::Shard;
    /// # use std::sync::Arc;
    /// #
    /// # async fn run() -> Result<(), Box<dyn std::error::Error>> {
    /// #     let mutex = Arc::new(Mutex::new("".to_string()));
    /// #
<<<<<<< HEAD
    /// #     let mut shard = Shard::new(mutex.clone(), "", [0, 1], true).await?;
=======
    /// #     let mut shard = Shard::new(mutex.clone(), "", [0, 1], true, None)?;
>>>>>>> f02a0dfe
    /// #
    /// use serenity::model::id::GuildId;
    ///
    /// let guild_ids = vec![GuildId(81384788765712384)];
    ///
    /// shard.chunk_guilds(guild_ids, Some(2000), None).await?;
    /// #     Ok(())
    /// # }
    /// ```
    ///
    /// Chunk a single guild by Id, limiting to 20 members, and specifying a
    /// query parameter of `"do"`:
    ///
    /// ```rust,no_run
    /// # use tokio::sync::Mutex;
    /// # use serenity::gateway::Shard;
    /// # use std::error::Error;
    /// # use std::sync::Arc;
    /// #
    /// # async fn run() -> Result<(), Box<dyn std::error::Error>> {
    /// #     let mutex = Arc::new(Mutex::new("".to_string()));
    /// #
<<<<<<< HEAD
    /// #     let mut shard = Shard::new(mutex.clone(), "", [0, 1], true).await?;
=======
    /// #     let mut shard = Shard::new(mutex.clone(), "", [0, 1], true, None)?;
>>>>>>> f02a0dfe
    /// #
    /// use serenity::model::id::GuildId;
    ///
    /// let guild_ids = vec![GuildId(81384788765712384)];
    ///
    /// shard.chunk_guilds(guild_ids, Some(20), Some("do")).await?;
    /// #     Ok(())
    /// # }
    /// ```
    ///
    /// [`Event::GuildMembersChunk`]: ../model/event/enum.Event.html#variant.GuildMembersChunk
    /// [`Guild`]: ../model/guild/struct.Guild.html
    /// [`Member`]: ../model/guild/struct.Member.html
    pub async fn chunk_guilds<It>(
        &mut self,
        guild_ids: It,
        limit: Option<u16>,
        query: Option<&str>,
    ) -> Result<()> where It: IntoIterator<Item=GuildId> + Send {
        debug!("[Shard {:?}] Requesting member chunks", self.shard_info);

        self.client.send_chunk_guilds(
            guild_ids,
            &self.shard_info,
            limit,
            query,
        ).await
    }

    // Sets the shard as going into identifying stage, which sets:
    //
    // - the time that the last heartbeat sent as being now
    // - the `stage` to `Identifying`
<<<<<<< HEAD
    pub async fn identify(&mut self) -> Result<()> {
        self.client.send_identify(&self.shard_info, &self.token, self.guild_subscriptions).await?;
=======
    pub fn identify(&mut self) -> Result<()> {
        self.client.send_identify(&self.shard_info, &self.token, self.guild_subscriptions, self.intents)?;
>>>>>>> f02a0dfe

        self.heartbeat_instants.0 = Some(Instant::now());
        self.stage = ConnectionStage::Identifying;

        Ok(())
    }

    /// Initializes a new WebSocket client.
    ///
    /// This will set the stage of the shard before and after instantiation of
    /// the client.
    pub async fn initialize(&mut self) -> Result<WsStream> {
        debug!("[Shard {:?}] Initialising", self.shard_info);

        // We need to do two, sort of three things here:
        //
        // - set the stage of the shard as opening the websocket connection
        // - open the websocket connection
        // - if successful, set the current stage as Handshaking
        //
        // This is used to accurately assess whether the state of the shard is
        // accurate when a Hello is received.
        self.stage = ConnectionStage::Connecting;
        self.started = Instant::now();
        let url = &self.ws_url.lock().await.clone();
        let client = connect(&url).await?;
        self.stage = ConnectionStage::Handshake;

        Ok(client)
    }

    pub async fn reset(&mut self) {
        self.heartbeat_instants = (Some(Instant::now()), None);
        self.heartbeat_interval = None;
        self.last_heartbeat_acknowledged = true;
        self.session_id = None;
        self.stage = ConnectionStage::Disconnected;
        self.seq = 0;
    }

    pub async fn resume(&mut self) -> Result<()> {
        debug!("Shard {:?}] Attempting to resume", self.shard_info);

        self.client = self.initialize().await?;
        self.stage = ConnectionStage::Resuming;

        match self.session_id.as_ref() {
            Some(session_id) => {
                self.client.send_resume(
                    &self.shard_info,
                    session_id,
                    self.seq,
                    &self.token,
                ).await
            },
            None => Err(Error::Gateway(GatewayError::NoSessionId)),
        }
    }

    pub async fn reconnect(&mut self) -> Result<()> {
        info!("[Shard {:?}] Attempting to reconnect", self.shard_info());

        self.reset().await;
        self.client = self.initialize().await?;

        Ok(())
    }

    pub async fn update_presence(&mut self) -> Result<()> {
        self.client.send_presence_update(
            &self.shard_info,
            &self.current_presence,
        ).await
    }
}

#[cfg(all(feature = "rustls_backend", not(feature = "native_tls_backend")))]
async fn connect(base_url: &str) -> Result<WsStream> {
    let url = build_gateway_url(base_url)?;

    Ok(create_rustls_client(url).await?)
}

#[cfg(feature = "native_tls_backend")]
async fn connect(base_url: &str) -> Result<WsStream> {
    let url = build_gateway_url(base_url)?;

    Ok(create_native_tls_client(url).await?)
}

fn build_gateway_url(base: &str) -> Result<Url> {
    Url::parse(&format!("{}?v={}", base, constants::GATEWAY_VERSION))
        .map_err(|why| {
            warn!("Error building gateway URL with base `{}`: {:?}", base, why);

            Error::Gateway(GatewayError::BuildingUrl)
        })
}<|MERGE_RESOLUTION|>--- conflicted
+++ resolved
@@ -6,12 +6,8 @@
     id::GuildId,
     user::OnlineStatus
 };
-<<<<<<< HEAD
 use tokio::sync::Mutex;
-=======
 use crate::client::bridge::gateway::GatewayIntents;
-use parking_lot::Mutex;
->>>>>>> f02a0dfe
 use std::{
     sync::Arc,
     time::{Duration as StdDuration, Instant}
@@ -127,13 +123,8 @@
     /// #     let http = Arc::new(Http::default());
     /// let token = std::env::var("DISCORD_BOT_TOKEN")?;
     /// // retrieve the gateway response, which contains the URL to connect to
-<<<<<<< HEAD
     /// let gateway = Arc::new(Mutex::new(http.get_gateway().await?.url));
-    /// let shard = Shard::new(gateway, &token, [0, 1], true).await?;
-=======
-    /// let gateway = Arc::new(Mutex::new(http.get_gateway()?.url));
-    /// let shard = Shard::new(gateway, &token, [0, 1], true, None)?;
->>>>>>> f02a0dfe
+    /// let shard = Shard::new(gateway, &token, [0, 1], true, None).await?;
     ///
     /// // at this point, you can create a `loop`, and receive events and match
     /// // their variants
@@ -282,11 +273,7 @@
     /// #
     /// # let mutex = Arc::new(Mutex::new("".to_string()));
     /// #
-<<<<<<< HEAD
     /// # let mut shard = Shard::new(mutex.clone(), "", [0, 1], true).await.unwrap();
-=======
-    /// # let mut shard = Shard::new(mutex.clone(), "", [0, 1], true, None).unwrap();
->>>>>>> f02a0dfe
     /// #
     /// use serenity::model::gateway::Activity;
     ///
@@ -334,11 +321,7 @@
     /// #
     /// # let mutex = Arc::new(Mutex::new("".to_string()));
     /// #
-<<<<<<< HEAD
-    /// # let mut shard = Shard::new(mutex.clone(), "", [0, 1], true).await.unwrap();
-=======
-    /// # let mut shard = Shard::new(mutex.clone(), "", [0, 1], true, None).unwrap();
->>>>>>> f02a0dfe
+    /// # let mut shard = Shard::new(mutex.clone(), "", [0, 1], true, None).await.unwrap();
     /// #
     /// assert_eq!(shard.shard_info(), [1, 2]);
     /// # }
@@ -698,11 +681,7 @@
     /// # async fn run() -> Result<(), Box<dyn std::error::Error>> {
     /// #     let mutex = Arc::new(Mutex::new("".to_string()));
     /// #
-<<<<<<< HEAD
-    /// #     let mut shard = Shard::new(mutex.clone(), "", [0, 1], true).await?;
-=======
-    /// #     let mut shard = Shard::new(mutex.clone(), "", [0, 1], true, None)?;
->>>>>>> f02a0dfe
+    /// #     let mut shard = Shard::new(mutex.clone(), "", [0, 1], true, None).await?;
     /// #
     /// use serenity::model::id::GuildId;
     ///
@@ -725,11 +704,7 @@
     /// # async fn run() -> Result<(), Box<dyn std::error::Error>> {
     /// #     let mutex = Arc::new(Mutex::new("".to_string()));
     /// #
-<<<<<<< HEAD
-    /// #     let mut shard = Shard::new(mutex.clone(), "", [0, 1], true).await?;
-=======
-    /// #     let mut shard = Shard::new(mutex.clone(), "", [0, 1], true, None)?;
->>>>>>> f02a0dfe
+    /// #     let mut shard = Shard::new(mutex.clone(), "", [0, 1], true, None).await?;
     /// #
     /// use serenity::model::id::GuildId;
     ///
@@ -763,13 +738,8 @@
     //
     // - the time that the last heartbeat sent as being now
     // - the `stage` to `Identifying`
-<<<<<<< HEAD
     pub async fn identify(&mut self) -> Result<()> {
-        self.client.send_identify(&self.shard_info, &self.token, self.guild_subscriptions).await?;
-=======
-    pub fn identify(&mut self) -> Result<()> {
-        self.client.send_identify(&self.shard_info, &self.token, self.guild_subscriptions, self.intents)?;
->>>>>>> f02a0dfe
+        self.client.send_identify(&self.shard_info, &self.token, self.guild_subscriptions, self.intents).await?;
 
         self.heartbeat_instants.0 = Some(Instant::now());
         self.stage = ConnectionStage::Identifying;
