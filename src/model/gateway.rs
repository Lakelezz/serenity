--- conflicted
+++ resolved
@@ -529,16 +529,12 @@
             let user = futures::executor::block_on(user.read());
             state.serialize_field("user", &*user)?;
         } else {
-<<<<<<< HEAD
-            state.serialize_field("user", &self.user_id.0)?;
-=======
             state.serialize_field(
                 "user",
                 &UserId {
                     id: *self.user_id.as_u64(),
                 },
             )?;
->>>>>>> c3d5264f
         }
 
         state.end()
