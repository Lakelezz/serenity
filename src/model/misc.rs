//! Miscellaneous helper traits, enums, and structs for models.

use super::prelude::*;
use crate::internal::RwLockExt;

#[cfg(all(feature = "model", feature = "utils"))]
use std::error::Error as StdError;
#[cfg(all(feature = "model", feature = "utils"))]
use std::result::Result as StdResult;
#[cfg(all(feature = "model", feature = "utils"))]
use std::str::FromStr;
#[cfg(all(feature = "model", feature = "utils"))]
use std::fmt;
#[cfg(all(feature = "model", any(feature = "cache", feature = "utils")))]
use crate::utils;
use async_trait::async_trait;

#[async_trait]
/// Allows something - such as a channel or role - to be mentioned in a message.
pub trait Mentionable {
    /// Creates a mentionable string, that will be able to notify and/or create
    /// a link to the item.
    async fn mention(&self) -> String;
}

#[async_trait]
impl Mentionable for ChannelId {
    async fn mention(&self) -> String { format!("<#{}>", self.0) }
}

#[async_trait]
impl Mentionable for Channel {
    async fn mention(&self) -> String {
        match *self {
<<<<<<< HEAD
            Channel::Guild(ref x) => x.read().await.mention().await,
            Channel::Private(ref x) => x.read().await.mention().await,
            Channel::Group(ref x) => x.read().await.mention().await,
            Channel::Category(ref x) => x.read().await.mention().await,
=======
            Channel::Guild(ref x) => x.with(Mentionable::mention),
            Channel::Private(ref x) => x.with(Mentionable::mention),
            Channel::Category(ref x) => x.with(Mentionable::mention),
>>>>>>> b3196ebb
            Channel::__Nonexhaustive => unreachable!(),
        }
    }
}

#[async_trait]
impl Mentionable for ChannelCategory {
    async fn mention(&self) -> String {
        format!("<#{}>", self.name)
    }
}

#[async_trait]
impl Mentionable for CurrentUser {
    async fn mention(&self) -> String {
        format!("<@{}>", self.id.0)
    }
}

#[async_trait]
impl Mentionable for Emoji {
    async fn mention(&self) -> String {
        format!("<:{}:{}>", self.name, self.id.0)
    }
}

<<<<<<< HEAD
#[async_trait]
impl Mentionable for Group {
  async fn mention(&self) -> String {
        format!("<#{}>", self.channel_id.0)
    }
}

#[async_trait]
=======
>>>>>>> b3196ebb
impl Mentionable for Member {
    async fn mention(&self) -> String {
        format!("<@{}>", self.user.with(|u| u.id.0).await)
    }
}

#[async_trait]
impl Mentionable for PrivateChannel {
    async fn mention(&self) -> String {
        format!("<#{}>", self.id.0)
    }
}

#[async_trait]
impl Mentionable for RoleId {
    async fn mention(&self) -> String { format!("<@&{}>", self.0) }
}

#[async_trait]
impl Mentionable for Role {
    async fn mention(&self) -> String { format!("<@&{}>", self.id.0) }
}

#[async_trait]
impl Mentionable for UserId {
    async fn mention(&self) -> String { format!("<@{}>", self.0) }
}

#[async_trait]
impl Mentionable for User {
    async fn mention(&self) -> String { format!("<@{}>", self.id.0) }
}

#[async_trait]
impl Mentionable for GuildChannel {
    async fn mention(&self) -> String { format!("<#{}>", self.id.0) }
}

#[cfg(all(feature = "model", feature = "utils"))]
#[derive(Debug)]
pub enum UserParseError {
    InvalidUsername,
    Rest(Box<Error>),
    #[doc(hidden)]
    __Nonexhaustive,
}

#[cfg(all(feature = "model", feature = "utils"))]
impl fmt::Display for UserParseError {
    fn fmt(&self, f: &mut fmt::Formatter<'_>) -> fmt::Result {
        match self {
            UserParseError::InvalidUsername => f.write_str("invalid username"),
            UserParseError::Rest(_) => f.write_str("could not fetch"),
            UserParseError::__Nonexhaustive => unreachable!(),
        }
    }
}

#[cfg(all(feature = "model", feature = "utils"))]
impl StdError for UserParseError {}

macro_rules! impl_from_str {
    (id: $($id:tt, $err:ident;)*) => {
        $(
            #[cfg(all(feature = "model", feature = "utils"))]
            #[derive(Debug)]
            pub enum $err {
                InvalidFormat,
            }

            #[cfg(all(feature = "model", feature = "utils"))]
            impl fmt::Display for $err {
                fn fmt(&self, f: &mut fmt::Formatter<'_>) -> fmt::Result {
                    match self {
                        $err::InvalidFormat => f.write_str("invalid id format"),
                    }
                }
            }

            #[cfg(all(feature = "model", feature = "utils"))]
            impl StdError for $err {}

            #[cfg(all(feature = "model", feature = "utils"))]
            impl FromStr for $id {
                type Err = $err;

                fn from_str(s: &str) -> StdResult<Self, Self::Err> {
                    Ok(match utils::parse_mention(s) {
                        Some(id) => $id(id),
                        None => s.parse::<u64>().map($id).map_err(|_| $err::InvalidFormat)?,
                    })
                }
            }
        )*
    };

    (struct: $($struct:ty, $id:tt, $err:ident, $invalid_variant:tt, $parse_fn:ident, $desc:expr;)*) => {
        $(
            #[cfg(all(feature = "cache", feature = "model", feature = "utils"))]
            #[derive(Debug)]
            pub enum $err {
                NotPresentInCache,
                $invalid_variant,
            }

            #[cfg(all(feature = "cache", feature = "model", feature = "utils"))]
            impl fmt::Display for $err {
                fn fmt(&self, f: &mut fmt::Formatter<'_>) -> fmt::Result {
                    match self {
                        $err::NotPresentInCache => f.write_str("not present in cache"),
                        $err::$invalid_variant => f.write_str($desc),
                    }
                }
            }

            #[cfg(all(feature = "cache", feature = "model", feature = "utils"))]
            impl StdError for $err {}
        )*
    };
}

impl_from_str! { id:
    UserId, UserIdParseError;
    RoleId, RoleIdParseError;
    ChannelId, ChannelIdParseError;
}

impl_from_str! { struct:
    Channel, ChannelId, ChannelParseError, InvalidChannel, parse_channel, "invalid channel";
    Role, RoleId, RoleParseError, InvalidRole, parse_role, "invalid role";
}

/// A version of an emoji used only when solely the Id and name are known.
#[derive(Clone, Debug, Eq, Hash, PartialEq, PartialOrd, Ord)]
pub struct EmojiIdentifier {
    /// The Id of the emoji.
    pub id: EmojiId,
    /// The name of the emoji. It must be at least 2 characters long and can
    /// only contain alphanumeric characters and underscores.
    pub name: String,
}

#[cfg(all(feature = "model", feature = "utils"))]
impl EmojiIdentifier {
    /// Generates a URL to the emoji's image.
    #[inline]
    pub fn url(&self) -> String { format!(cdn!("/emojis/{}.png"), self.id) }
}

#[cfg(all(feature = "model", feature = "utils"))]
impl FromStr for EmojiIdentifier {
    type Err = ();

    fn from_str(s: &str) -> StdResult<Self, ()> { utils::parse_emoji(s).ok_or_else(|| ()) }
}


/// A component that was affected during a service incident.
///
/// This is pulled from the Discord status page.
#[derive(Clone, Debug, Deserialize, Serialize)]
pub struct AffectedComponent {
    pub name: String,
    #[serde(skip)]
    pub(crate) _nonexhaustive: (),
}

/// An incident retrieved from the Discord status page.
///
/// This is not necessarily a representation of an ongoing incident.
#[derive(Clone, Debug, Deserialize, Serialize)]
pub struct Incident {
    pub created_at: String,
    pub id: String,
    pub impact: String,
    pub incident_updates: Vec<IncidentUpdate>,
    pub monitoring_at: Option<String>,
    pub name: String,
    pub page_id: String,
    pub resolved_at: Option<String>,
    pub short_link: String,
    pub status: String,
    pub updated_at: String,
    #[serde(skip)]
    pub(crate) _nonexhaustive: (),
}

/// An update to an incident from the Discord status page.
///
/// This will typically state what new information has been discovered about an
/// incident.
#[derive(Clone, Debug, Deserialize, Serialize)]
pub struct IncidentUpdate {
    pub affected_components: Vec<AffectedComponent>,
    pub body: String,
    pub created_at: String,
    pub display_at: String,
    pub id: String,
    pub incident_id: String,
    pub status: IncidentStatus,
    pub updated_at: String,
    #[serde(skip)]
    pub(crate) _nonexhaustive: (),
}

/// The type of status update during a service incident.
#[derive(Copy, Clone, Debug, Deserialize, Hash, Eq, PartialEq, PartialOrd, Ord, Serialize)]
#[serde(rename_all = "snake_case")]
pub enum IncidentStatus {
    Identified,
    Investigating,
    Monitoring,
    Postmortem,
    Resolved,
    #[doc(hidden)]
    __Nonexhaustive,
}

/// A Discord status maintenance message. This can be either for active
/// maintenances or for scheduled maintenances.
#[derive(Clone, Debug, Deserialize, Serialize)]
pub struct Maintenance {
    pub description: String,
    pub id: String,
    pub name: String,
    pub start: String,
    pub stop: String,
    #[serde(skip)]
    pub(crate) _nonexhaustive: (),
}

#[cfg(test)]
mod test {
    use crate::model::prelude::*;

    #[test]
    fn test_formatters() {
        assert_eq!(ChannelId(1).to_string(), "1");
        assert_eq!(EmojiId(2).to_string(), "2");
        assert_eq!(GuildId(3).to_string(), "3");
        assert_eq!(RoleId(4).to_string(), "4");
        assert_eq!(UserId(5).to_string(), "5");
    }

    #[cfg(feature = "utils")]
    mod utils {
        use crate::model::prelude::*;
        use tokio::sync::RwLock;
        use std::sync::Arc;
        use crate::utils::Colour;

        #[tokio::test]
        async fn test_mention() {
            let channel = Channel::Guild(Arc::new(RwLock::new(GuildChannel {
                bitrate: None,
                category_id: None,
                guild_id: GuildId(1),
                kind: ChannelType::Text,
                id: ChannelId(4),
                last_message_id: None,
                last_pin_timestamp: None,
                name: "a".to_string(),
                permission_overwrites: vec![],
                position: 1,
                topic: None,
                user_limit: None,
                nsfw: false,
                slow_mode_rate: Some(0),
                _nonexhaustive: (),
            })));
            let emoji = Emoji {
                animated: false,
                id: EmojiId(5),
                name: "a".to_string(),
                managed: true,
                require_colons: true,
                roles: vec![],
                _nonexhaustive: (),
            };
            let role = Role {
                id: RoleId(2),
                guild_id: GuildId(1),
                colour: Colour::ROSEWATER,
                hoist: false,
                managed: false,
                mentionable: false,
                name: "fake role".to_string(),
                permissions: Permissions::empty(),
                position: 1,
                _nonexhaustive: (),
            };
            let user = User {
                id: UserId(6),
                avatar: None,
                bot: false,
                discriminator: 4132,
                name: "fake".to_string(),
                _nonexhaustive: (),
            };
            let member = Member {
                deaf: false,
                guild_id: GuildId(2),
                joined_at: None,
                mute: false,
                nick: None,
                roles: vec![],
                user: Arc::new(RwLock::new(user.clone())),
                _nonexhaustive: (),
            };

            assert_eq!(ChannelId(1).mention().await, "<#1>");
            assert_eq!(channel.mention().await, "<#4>");
            assert_eq!(emoji.mention().await, "<:a:5>");
            assert_eq!(member.mention().await, "<@6>");
            assert_eq!(role.mention().await, "<@&2>");
            assert_eq!(role.id.mention().await, "<@&2>");
            assert_eq!(user.mention().await, "<@6>");
            assert_eq!(user.id.mention().await, "<@6>");
        }
    }
}<|MERGE_RESOLUTION|>--- conflicted
+++ resolved
@@ -32,16 +32,9 @@
 impl Mentionable for Channel {
     async fn mention(&self) -> String {
         match *self {
-<<<<<<< HEAD
             Channel::Guild(ref x) => x.read().await.mention().await,
             Channel::Private(ref x) => x.read().await.mention().await,
-            Channel::Group(ref x) => x.read().await.mention().await,
             Channel::Category(ref x) => x.read().await.mention().await,
-=======
-            Channel::Guild(ref x) => x.with(Mentionable::mention),
-            Channel::Private(ref x) => x.with(Mentionable::mention),
-            Channel::Category(ref x) => x.with(Mentionable::mention),
->>>>>>> b3196ebb
             Channel::__Nonexhaustive => unreachable!(),
         }
     }
@@ -68,17 +61,7 @@
     }
 }
 
-<<<<<<< HEAD
-#[async_trait]
-impl Mentionable for Group {
-  async fn mention(&self) -> String {
-        format!("<#{}>", self.channel_id.0)
-    }
-}
-
-#[async_trait]
-=======
->>>>>>> b3196ebb
+#[async_trait]
 impl Mentionable for Member {
     async fn mention(&self) -> String {
         format!("<@{}>", self.user.with(|u| u.id.0).await)
