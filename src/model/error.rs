--- conflicted
+++ resolved
@@ -38,11 +38,7 @@
 ///             return;
 ///         }
 ///
-<<<<<<< HEAD
-///         match guild_id.ban(&context, user, &8).await {
-=======
-///      match guild_id.ban(&context.http, user, 7) {
->>>>>>> 3135e0f3
+///         match guild_id.ban(&context, user, 8).await {
 ///             Ok(()) => {
 ///                 // Ban successful.
 ///             },
