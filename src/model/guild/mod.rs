--- conflicted
+++ resolved
@@ -877,19 +877,20 @@
     /// [Kick Members]: ../permissions/struct.Permissions.html#associatedconstant.KICK_MEMBERS
     #[cfg(feature = "http")]
     #[inline]
-<<<<<<< HEAD
     pub async fn kick<U: Into<UserId>>(&self, http: impl AsRef<Http>, user_id: U) -> Result<()> {
         self.id.kick(&http, user_id).await
-=======
-    pub fn kick<U: Into<UserId>>(&self, http: impl AsRef<Http>, user_id: U) -> Result<()> {
-        self.id.kick(&http, user_id)
-    }
-
-    #[cfg(feature = "http")]
-    #[inline]
-    pub fn kick_with_reason<U: Into<UserId>>(&self, http: impl AsRef<Http>, user_id: U, reason: &str) -> Result<()> {
-        self.id.kick_with_reason(&http, user_id, reason)
->>>>>>> b3196ebb
+    }
+
+    /// Kicks a [`Member`] from the guild and specifies the reason.
+    ///
+    /// Requires the [Kick Members] permission.
+    ///
+    /// [`Member`]: struct.Member.html
+    /// [Kick Members]: ../permissions/struct.Permissions.html#associatedconstant.KICK_MEMBERS
+    #[cfg(feature = "http")]
+    #[inline]
+    pub async fn kick_with_reason<U: Into<UserId>>(&self, http: impl AsRef<Http>, user_id: U, reason: &str) -> Result<()> {
+        self.id.kick_with_reason(&http, user_id, reason).await
     }
 
     /// Leaves the guild.
